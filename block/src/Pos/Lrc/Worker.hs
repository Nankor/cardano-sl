{-# LANGUAGE AllowAmbiguousTypes #-}

-- | Workers responsible for Leaders and Richmen computation.
-- This module also contains high-level logic of LRC for historical
-- reasons.
-- And actually nowadays there are no workers here.

module Pos.Lrc.Worker
       ( LrcModeFull
       , lrcSingleShot
       ) where

import           Universum

import           Control.Exception.Safe (bracketOnError)
import           Control.Lens (views)
import           Control.Monad.STM (retry)
import           Data.Coerce (coerce)
import           Data.Conduit (runConduitRes, (.|))
import qualified Data.HashMap.Strict as HM
import qualified Data.HashSet as HS
import           Formatting (build, ords, sformat, (%))
import           Mockable (forConcurrently)
import qualified System.Metrics.Counter as Metrics
import           System.Wlog (logDebug, logInfo, logWarning)

import           Pos.Block.Logic.Internal (BypassSecurityCheck (..), MonadBlockApply,
                                           applyBlocksUnsafe, rollbackBlocksUnsafe)
import           Pos.Block.Slog.Logic (ShouldCallBListener (..))
import           Pos.Core (Coin, EpochIndex, EpochOrSlot (..), SharedSeed, StakeholderId,
                           blkSecurityParam, crucialSlot, epochIndexL, getEpochOrSlot)
import qualified Pos.DB.Block.Load as DB
import qualified Pos.DB.GState.Stakes as GS (getRealStake, getRealTotalStake)
import qualified Pos.GState.SanityCheck as DB (sanityCheckDB)
import           Pos.Lrc.Consumer (LrcConsumer (..))
import           Pos.Lrc.Consumers (allLrcConsumers)
import           Pos.Lrc.Context (LrcContext (lcLrcSync), LrcSyncData (..))
import           Pos.Lrc.DB (IssuersStakes, getSeed, putEpoch, putIssuersStakes, putSeed)
import qualified Pos.Lrc.DB as LrcDB (hasLeaders, putLeadersForEpoch)
import           Pos.Lrc.Error (LrcError (..))
import           Pos.Lrc.Fts (followTheSatoshiM)
import           Pos.Lrc.Logic (findAllRichmenMaybe)
import           Pos.Lrc.Mode (LrcMode)
import           Pos.Reporting (reportMisbehaviour)
import           Pos.Reporting.MemState (HasMisbehaviorMetrics (..), MisbehaviorMetrics (..))
import           Pos.Slotting (MonadSlots)
import           Pos.Ssc (MonadSscMem, noReportNoSecretsForEpoch1, sscCalculateSeed)
import           Pos.Ssc.Message (SscMessageConstraints)
import qualified Pos.Txp.DB.Stakes as GS (stakeSource)
import           Pos.Update.DB (getCompetingBVStates)
import           Pos.Update.Poll.Types (BlockVersionState (..))
import           Pos.Util (maybeThrow)
import           Pos.Util.Chrono (NE, NewestFirst (..), toOldestFirst)
import           Pos.Util.TimeLimit (logWarningWaitLinear)
import           Pos.Util.Util (HasLens (..))


----------------------------------------------------------------------------
-- Single shot
----------------------------------------------------------------------------

-- | 'LrcModeFull' contains all constraints necessary to launch LRC.
type LrcModeFull ctx m =
    ( LrcMode ctx m
    , MonadSscMem ctx m
    , MonadSlots ctx m
    , MonadBlockApply ctx m
    , MonadReader ctx m
    , SscMessageConstraints m
    )

-- | Run leaders and richmen computation for given epoch. If stable
-- block for this epoch is not known, LrcError will be thrown.
-- It assumes that 'StateLock' is taken already.
lrcSingleShot
    :: forall ctx m. (LrcModeFull ctx m)
    => EpochIndex -> m ()
lrcSingleShot epoch = do
    lock <- views (lensOf @LrcContext) lcLrcSync
    logDebug $ sformat
        ("lrcSingleShot is trying to acquire LRC lock, the epoch is "
         %build) epoch
    tryAcquireExclusiveLock epoch lock onAcquiredLock
  where
    consumers = allLrcConsumers @ctx @m
    for_thEpochMsg = sformat (" for "%ords%" epoch") epoch
    onAcquiredLock = do
        logDebug "lrcSingleShot has acquired LRC lock"
        (need, filteredConsumers) <-
            logWarningWaitLinear 5 "determining whether LRC is needed" $ do
                expectedRichmenComp <-
                    filterM (flip lcIfNeedCompute epoch) consumers
                needComputeLeaders <- not <$> LrcDB.hasLeaders epoch
                let needComputeRichmen = not . null $ expectedRichmenComp
                when needComputeLeaders $ logInfo
                    ("Need to compute leaders" <> for_thEpochMsg)
                when needComputeRichmen $ logInfo
                    ("Need to compute richmen" <> for_thEpochMsg)
                return $
                    ( needComputeLeaders || needComputeRichmen
                    , expectedRichmenComp)
        when need $ do
            logInfo "LRC is starting actual computation"
            lrcDo epoch filteredConsumers
            logInfo "LRC has finished actual computation"
        putEpoch epoch
        logInfo ("LRC has updated LRC DB" <> for_thEpochMsg)

tryAcquireExclusiveLock
    :: (MonadMask m, MonadIO m)
    => EpochIndex -> TVar LrcSyncData -> m () -> m ()
tryAcquireExclusiveLock epoch lock action =
    bracketOnError acquireLock (flip whenJust releaseLock) doAction
  where
    acquireLock = atomically $ do
        sync <- readTVar lock
        if | not (lrcNotRunning sync) {- i.e. lrc is running -} -> retry
           | lastEpochWithLrc sync >= epoch -> pure Nothing
           | lastEpochWithLrc sync == epoch - 1 -> do
                 writeTVar lock (LrcSyncData False (lastEpochWithLrc sync))
                 pure (Just (lastEpochWithLrc sync))
           | otherwise -> throwM UnknownBlocksForLrc
    releaseLock e = atomically $ writeTVar lock (LrcSyncData True e)
    doAction Nothing = pass
    doAction _       = action >> releaseLock epoch

lrcDo
    :: forall ctx m.
       (LrcModeFull ctx m)
    => EpochIndex -> [LrcConsumer m] -> m ()
lrcDo epoch consumers = do
    blundsUpToGenesis <- DB.loadBlundsFromTipWhile upToGenesis
    -- If there are blocks from 'epoch' it means that we somehow accepted them
    -- before running LRC for 'epoch'. It's very bad.
    unless (null blundsUpToGenesis) $ throwM LrcAfterGenesis
    -- We don't calculate the seed inside 'withBlocksRolledBack' because
    -- there are shares in those ~2k blocks that 'withBlocksRolledBack'
    -- rolls back.
    --
    -- However, it's important to check that there are blocks to
    -- rollback before computing ssc seed (because if there are no
    -- blocks, it doesn't make sense to do it).
    blundsToRollback <- DB.loadBlundsFromTipWhile whileAfterCrucial
    blundsToRollbackNE <-
        maybeThrow UnknownBlocksForLrc (atLeastKNewestFirst blundsToRollback)
    seed <- sscCalculateSeed epoch >>= \case
        Right s -> do
            logInfo $ sformat
                ("Calculated seed for epoch "%build%" successfully") epoch
            return s
        Left err -> do
            let isCritical = True
            -- Critical error means that the system is in dangerous state.
            -- For now let's consider all errors critical, maybe we'll revise it later.
            -- REPORT:MISBEHAVIOUR(T) Couldn't compute seed.
            unless (noReportNoSecretsForEpoch1 && epoch == 1) $ do
                whenJustM (view misbehaviorMetrics) $ liftIO .
                    Metrics.inc . _mmSscFailures
                reportMisbehaviour isCritical $ sformat
                    ("SSC couldn't compute seed: "%build%" for epoch "%build%
                     ", going to reuse seed for previous epoch")
                    err epoch
            getSeed (epoch - 1) >>=
                maybeThrow (CanNotReuseSeedForLrc (epoch - 1))
    putSeed epoch seed
    -- Roll back to the crucial slot and calculate richmen, etc.
    withBlocksRolledBack blundsToRollbackNE $ do
        issuersComputationDo epoch
        richmenComputationDo epoch consumers
        DB.sanityCheckDB
        leadersComputationDo epoch seed
  where
    atLeastKNewestFirst :: forall a. NewestFirst [] a -> Maybe (NewestFirst NE a)
    atLeastKNewestFirst l =
        if length l >= fromIntegral blkSecurityParam
        then coerce (nonEmpty @a) l
        else Nothing

    applyBack blunds = applyBlocksUnsafe scb blunds Nothing
    upToGenesis b = b ^. epochIndexL >= epoch
    whileAfterCrucial b = getEpochOrSlot b > crucial
    crucial = EpochOrSlot $ Right $ crucialSlot epoch
    bsc =
        -- LRC rollbacks temporarily to examine the state of the DB at the
        -- time of the crucial slot. The crucial slot may be further than 'blkSecurityParam'
        -- slots from the current one, so the security check must be disabled.
        BypassSecurityCheck True
    scb =
        -- We don't want to trigger BListener callback because
        -- LRC computation via rollback is an artificial solution
        -- and outer viewers mustn't know about it.
        ShouldCallBListener False
    withBlocksRolledBack blunds =
        bracket_ (rollbackBlocksUnsafe bsc scb blunds)
                 (applyBack (toOldestFirst blunds))

issuersComputationDo :: forall ctx m . LrcMode ctx m => EpochIndex -> m ()
issuersComputationDo epochId = do
    issuers <- unionHSs .
               map (bvsIssuersStable . snd) <$>
               getCompetingBVStates
    issuersStakes <- foldM putIsStake mempty issuers
    putIssuersStakes epochId issuersStakes
  where
    unionHSs = foldl' (flip HS.union) mempty
    putIsStake :: IssuersStakes -> StakeholderId -> m IssuersStakes
    putIsStake hm id = GS.getRealStake id >>= \case
        Nothing ->
           hm <$ (logWarning $ sformat ("Stake for issuer "%build% " not found") id)
        Just stake -> pure $ HM.insert id stake hm

leadersComputationDo ::
       forall ctx m. LrcMode ctx m
    => EpochIndex
    -> SharedSeed
    -> m ()
leadersComputationDo epochId seed =
    unlessM (LrcDB.hasLeaders epochId) $ do
        totalStake <- GS.getRealTotalStake
        leaders <-
            runConduitRes $ GS.stakeSource .| followTheSatoshiM seed totalStake
        LrcDB.putLeadersForEpoch epochId leaders
<<<<<<< HEAD
        logLeaders leaders
  where
    logLeaders :: SlotLeaders -> m ()
    logLeaders leaders = logInfo $
        sformat ("Slot leaders for epoch "%build%" are: "%slotLeadersF)
        epochId (toList leaders)
=======
>>>>>>> 6905030f

richmenComputationDo
    :: forall ctx m.
       LrcMode ctx m
    => EpochIndex -> [LrcConsumer m] -> m ()
richmenComputationDo epochIdx consumers = unless (null consumers) $ do
    total <- GS.getRealTotalStake
    logDebug $ "Effective total stake: " <> pretty total
    consumersAndThds <-
        zip consumers <$> mapM (flip lcThreshold total) consumers
    let minThreshold :: Maybe Coin
        minThreshold = safeThreshold consumersAndThds (not . lcConsiderDelegated)
        minThresholdD :: Maybe Coin
        minThresholdD = safeThreshold consumersAndThds lcConsiderDelegated
    (richmen, richmenD) <- runConduitRes $
        GS.stakeSource .| findAllRichmenMaybe minThreshold minThresholdD
    logDebug $ "Size of richmen: " <> show (HM.size richmen)
    logDebug $ "Size of richmenD: " <> show (HM.size richmenD)
    let callCallback (cons, thd) =
            if lcConsiderDelegated cons
            then lcComputedCallback cons epochIdx total
                   (HM.filter (>= thd) richmenD)
            else lcComputedCallback cons epochIdx total
                   (HM.filter (>= thd) richmen)
    void $ forConcurrently consumersAndThds callCallback
  where
    safeThreshold consumersAndThds f =
        safeMinimum $ map snd $ filter (f . fst) consumersAndThds
    safeMinimum a
        | null a = Nothing
        | otherwise = Just $ minimum a

----------------------------------------------------------------------------
-- Worker
----------------------------------------------------------------------------

-- TODO CSL-359
--
-- This worker no longer exists. It was added as the first step
-- towards CSL-359. The idea is that we can start LRC before the end
-- of an epoch. We just need to check that rollback deeper than
-- 'crucialSlot' didn't happen. It's only an optimization which can be
-- quite crucial when there are many stakeholders.
--
-- It was deleted because of possible deadlock. This worker may start
-- doing LRC and try to acquire 'StateLock' while another thread may
-- hold 'StateLock' for block processing and try to start LRC.  So if
-- you are going to bring it back at some point, please take it into
-- account.  One way to avoid locking here is to do CSL-360, i. e. use
-- snapshot instead of locking.
--
-- You can find it in git history if you want to.<|MERGE_RESOLUTION|>--- conflicted
+++ resolved
@@ -220,15 +220,6 @@
         leaders <-
             runConduitRes $ GS.stakeSource .| followTheSatoshiM seed totalStake
         LrcDB.putLeadersForEpoch epochId leaders
-<<<<<<< HEAD
-        logLeaders leaders
-  where
-    logLeaders :: SlotLeaders -> m ()
-    logLeaders leaders = logInfo $
-        sformat ("Slot leaders for epoch "%build%" are: "%slotLeadersF)
-        epochId (toList leaders)
-=======
->>>>>>> 6905030f
 
 richmenComputationDo
     :: forall ctx m.
