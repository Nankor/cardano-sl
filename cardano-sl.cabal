name:                cardano-sl
version:             0.2.0
synopsis:            Cardano SL main implementation
description:         Please see README.md
license:             MIT
license-file:        LICENSE
author:              Serokell
maintainer:          Serokell <hi@serokell.io>
copyright:           2016 IOHK
category:            Currency
build-type:          Simple
extra-source-files:  README.md
cabal-version:       >=1.10

flag asserts
  default: True
  manual: True

flag dev-mode
  default:     True
  manual:      True

  description: Switch between Development and Production mode

Flag with-web
  default:     True
  manual:      True

  description: Build with web part.

Flag with-wallet
  default:     True
  manual:      True

  description: Build with wallet.

Flag with-explorer
  default:     False
  manual:      True

  description: Build with explorer

library
  exposed-modules:      Pos.Aeson
                        Pos.Binary
                        Pos.Block.Arbitrary
                        Pos.Block.Network
                        Pos.CLI
                        Pos.Context
                        Pos.Communication
                        Pos.Communication.Relay
                        Pos.CompileConfig
                        Pos.Constants
                        Pos.DB
                        Pos.DB.GState
                        Pos.Delegation
                        -- Pos.DHT
                        Pos.DHT.Model
                        Pos.DHT.Model.Neighbors
                        Pos.DHT.Model.Types
                        Pos.DHT.Model.Util
                        Pos.DHT.Model.Class
                        Pos.DHT.Real
                        Pos.DHT.Real.Real
                        Pos.DHT.Real.Types
                        Pos.DHT.Workers

                        -- Exceptions
                        Pos.Exception

                        -- Genesis data
                        Pos.Genesis
                        Pos.Genesis.Arbitrary

                        -- LRC
                        Pos.Lrc
                        Pos.Lrc.FollowTheSatoshi

                        -- Scripting
                        Pos.Script
                        Pos.Script.Examples

                        -- Something
                        Pos.Launcher
                        Pos.Security
                        Pos.Security.Class
                        Pos.Security.CLI
                        Pos.Security.Util
                        Pos.Security.Workers
                        Pos.Slotting

                        -- Reporting
                        Pos.Reporting
                        Pos.Reporting.Methods
                        Pos.Reporting.Exceptions

                        -- SSC
                        Pos.Ssc.Arbitrary
                        Pos.Ssc.Class
                        Pos.Ssc.GodTossing
                        Pos.Ssc.NistBeacon
                        Pos.Ssc.SscAlgo
                        Pos.Ssc.Extra

                        -- Something
                        Pos.Statistics
                        Pos.Txp
                        Pos.Types
                        Pos.Types.Arbitrary
                        Pos.Types.Arbitrary.Unsafe
                        Pos.Types.Block
                        Pos.Types.Block.Types
                        Pos.Types.Block.Functions
                        Pos.Types.Block.Instances
                        Pos.Types.Slotting
                        Pos.Types.Version

                        -- Update system
                        Pos.Update
                        Pos.Update.Arbitrary
                        Pos.Update.Core

                        -- Utilities/helpers
                        Pos.Util
                        Pos.Util.BackupPhrase
                        Pos.Util.JsonLog
                        Pos.Util.Shutdown
                        Pos.Util.UserSecret
                        Pos.Util.TimeLimit
                        Pos.Util.TimeWarp

                        -- Worker, work mode
                        Pos.Worker
                        Pos.WorkMode
  if flag(with-web)
    exposed-modules:    Pos.Web
  if flag(with-wallet)
    exposed-modules:    Pos.Wallet
  if flag(with-wallet) && flag(with-web)
    exposed-modules:    Pos.Wallet.Web
  other-modules:        Paths_cardano_sl

                        Pos.Aeson.CompileConfig

                        -- Binary serialization
                        Pos.Binary.Address
                        Pos.Binary.Block
                        Pos.Binary.Block.Types
                        Pos.Binary.Block.Block
                        Pos.Binary.Coin
                        Pos.Binary.Crypto
                        Pos.Binary.Communication
                        Pos.Binary.DHTModel
                        Pos.Binary.DB
                        Pos.Binary.Genesis
                        Pos.Binary.Merkle
                        Pos.Binary.Relay
                        Pos.Binary.Script
                        Pos.Binary.Slotting
                        Pos.Binary.Ssc
                        Pos.Binary.Ssc.GodTossing.Core
                        Pos.Binary.Txp
                        Pos.Binary.Types
                        Pos.Binary.Update
                        Pos.Binary.Version

                        -- Block processing
                        Pos.Block.Error
                        Pos.Block.Logic
                        Pos.Block.Logic.Internal
                        Pos.Block.Network.Announce
                        Pos.Block.Network.Types
                        Pos.Block.Network.Listeners
                        Pos.Block.Network.Retrieval
                        Pos.Block.Types
                        Pos.Block.Worker

                        -- Network
                        Pos.Communication.Arbitrary
                        Pos.Communication.BiP
                        Pos.Communication.Message
                        Pos.Communication.Methods
                        Pos.Communication.Protocol
                        Pos.Communication.PeerState
                        Pos.Communication.Types
                        Pos.Communication.Types.Protocol
                        Pos.Communication.Types.Relay
                        Pos.Communication.Types.State
                        Pos.Communication.Types.SysStart
                        Pos.Communication.Server
                        Pos.Communication.Server.SysStart
                        Pos.Communication.Specs
                        Pos.Communication.Util

                        -- Compile config
                        Pos.CompileConfig.Parser
                        Pos.CompileConfig.Type

                        -- NodeContext
                        Pos.Context.Class
                        Pos.Context.Context
                        Pos.Context.Functions
                        Pos.Context.Holder

                        -- Crypto
                        Pos.Crypto.Arbitrary
                        Pos.Crypto.Arbitrary.Unsafe

                        -- Heavy delegation
                        Pos.Delegation.Class
                        Pos.Delegation.Holder
                        Pos.Delegation.Listeners
                        Pos.Delegation.Logic
                        Pos.Delegation.Lrc
                        Pos.Delegation.Methods
                        Pos.Delegation.Types
                        Pos.Delegation.Worker

                        -- Launcher
                        Pos.Launcher.Launcher
                        Pos.Launcher.Options
                        Pos.Launcher.Param
                        Pos.Launcher.Runner
                        Pos.Launcher.Scenario

                        -- DB
                        Pos.DB.Block
                        Pos.DB.Class
                        Pos.DB.DB
                        Pos.DB.Error
                        Pos.DB.Functions
                        Pos.DB.GState.Balances
                        Pos.DB.GState.Common
                        Pos.DB.GState.Delegation
                        Pos.DB.GState.GState
                        Pos.DB.GState.Update
                        Pos.DB.GState.BlockExtra
                        Pos.DB.GState.Utxo
                        Pos.DB.Holder
                        Pos.DB.Iterator
                        Pos.DB.Iterator.Class
                        Pos.DB.Iterator.DBIterator
                        Pos.DB.Lrc
                        Pos.DB.Lrc.Common
                        Pos.DB.Lrc.Issuers
                        Pos.DB.Lrc.Leaders
                        Pos.DB.Lrc.Lrc
                        Pos.DB.Lrc.Richmen
                        Pos.DB.Misc
                        Pos.DB.Types

                        -- Genesis
                        Pos.Genesis.Types
                        Pos.Genesis.Parser

                        -- LRC
                        Pos.Lrc.Consumer
                        Pos.Lrc.Consumers
                        Pos.Lrc.Error
                        Pos.Lrc.Logic
                        Pos.Lrc.Types
                        Pos.Lrc.Worker

                        -- SafeCopy serialization (obsolete, but still needed)
                        Pos.SafeCopy
                        Pos.SafeCopy.GodTossing
                        Pos.SafeCopy.GodTossing.Base
                        Pos.SafeCopy.GodTossing.Types
                        Pos.SafeCopy.GodTossing.VssCertData
                        Pos.SafeCopy.Types
                        Pos.SafeCopy.Update

                        -- Slotting
                        Pos.Slotting.Class
                        Pos.Slotting.Error
                        Pos.Slotting.Holder
                        Pos.Slotting.Ntp
                        Pos.Slotting.Types
                        Pos.Slotting.Util

                        -- SSC
                        Pos.Ssc.Class.Types
                        Pos.Ssc.Class.Helpers
                        Pos.Ssc.Class.Storage
                        Pos.Ssc.Class.Workers
                        Pos.Ssc.Class.Listeners
                        Pos.Ssc.Class.LocalData

                        Pos.Ssc.Extra.Class
                        Pos.Ssc.Extra.Holder
                        Pos.Ssc.Extra.Logic
                        Pos.Ssc.Extra.Types

                        Pos.Ssc.GodTossing.Arbitrary
                        Pos.Ssc.GodTossing.Core
                        Pos.Ssc.GodTossing.Core.Core
                        Pos.Ssc.GodTossing.Core.Types
                        Pos.Ssc.GodTossing.Error
                        Pos.Ssc.GodTossing.Functions
                        Pos.Ssc.GodTossing.Genesis
                        Pos.Ssc.GodTossing.GState
                        Pos.Ssc.GodTossing.Listeners
                        Pos.Ssc.GodTossing.LocalData
                        Pos.Ssc.GodTossing.LocalData.Logic
                        Pos.Ssc.GodTossing.LocalData.Types
                        Pos.Ssc.GodTossing.Richmen
                        Pos.Ssc.GodTossing.SecretStorage
                        Pos.Ssc.GodTossing.Seed
                        Pos.Ssc.GodTossing.Shares
                        Pos.Ssc.GodTossing.Toss
                        Pos.Ssc.GodTossing.Toss.Base
                        Pos.Ssc.GodTossing.Toss.Class
                        Pos.Ssc.GodTossing.Toss.Failure
                        Pos.Ssc.GodTossing.Toss.Logic
                        Pos.Ssc.GodTossing.Toss.Pure
                        Pos.Ssc.GodTossing.Toss.Trans
                        Pos.Ssc.GodTossing.Toss.Types
                        Pos.Ssc.GodTossing.Type
                        Pos.Ssc.GodTossing.Types
                        Pos.Ssc.GodTossing.Types.Message
                        Pos.Ssc.GodTossing.Types.Types
                        Pos.Ssc.GodTossing.VssCertData
                        Pos.Ssc.GodTossing.Workers

                        -- Statistics
                        Pos.Statistics.Helpers
                        Pos.Statistics.MonadStats
                        Pos.Statistics.StatEntry
                        Pos.Statistics.Tx

                        -- Txp
                        Pos.Txp.Arbitrary
                        Pos.Txp.Core
                        Pos.Txp.Core.Tx
                        Pos.Txp.Core.Types
                        Pos.Txp.Error
                        Pos.Txp.Logic
                        Pos.Txp.Logic.Global
                        Pos.Txp.Logic.Local
                        Pos.Txp.MemState
                        Pos.Txp.MemState.Class
                        Pos.Txp.MemState.Holder
                        Pos.Txp.MemState.Types
                        Pos.Txp.Network
                        Pos.Txp.Network.Listeners
                        Pos.Txp.Network.Types
                        Pos.Txp.Toil
                        Pos.Txp.Toil.Class
                        Pos.Txp.Toil.DBTxp
                        Pos.Txp.Toil.Failure
                        Pos.Txp.Toil.Logic
                        Pos.Txp.Toil.Trans
                        Pos.Txp.Toil.Types
                        Pos.Txp.Toil.Utxo
                        Pos.Txp.Toil.Utxo.Functions
                        Pos.Txp.Toil.Utxo.Pure

                        -- Types
                        Pos.Types.SharedSeed

                        -- Workers
                        Pos.Worker.Stats
                        Pos.Worker.SysStart

                        -- Update System
                        Pos.Update.Arbitrary.Core
                        Pos.Update.Arbitrary.Network
                        Pos.Update.Arbitrary.Poll
                        Pos.Update.Core.Types
                        Pos.Update.Download
                        Pos.Update.Error
                        Pos.Update.Logic
                        Pos.Update.Logic.Global
                        Pos.Update.Logic.Local
                        Pos.Update.Lrc
                        Pos.Update.MemState
                        Pos.Update.MemState.Class
                        Pos.Update.MemState.Functions
                        Pos.Update.MemState.Holder
                        Pos.Update.MemState.Types
                        Pos.Update.Network
                        Pos.Update.Network.Listeners
                        Pos.Update.Network.Types
                        Pos.Update.Poll
                        Pos.Update.Poll.Class
                        Pos.Update.Poll.DBPoll
                        Pos.Update.Poll.Failure
                        Pos.Update.Poll.Logic
                        Pos.Update.Poll.Logic.Apply
                        Pos.Update.Poll.Logic.Base
                        Pos.Update.Poll.Logic.Normalize
                        Pos.Update.Poll.Logic.Rollback
                        Pos.Update.Poll.Logic.Softfork
                        Pos.Update.Poll.Modifier
                        Pos.Update.Poll.RollTrans
                        Pos.Update.Poll.Trans
                        Pos.Update.Poll.Types
                        Pos.Update.Worker

                        -- Utilities/helpers
                        Pos.Util.Arbitrary
                        Pos.Util.Iterator
                        Pos.Util.NotImplemented
  if flag(with-web)
    other-modules:      Pos.Aeson.Crypto
                        Pos.Aeson.Types
                        Pos.Web.Api
                        Pos.Web.Doc
                        Pos.Web.Server
                        Pos.Web.Types
  if flag(with-wallet)
    other-modules:      Pos.Wallet.Tx
                        Pos.Wallet.Tx.Pure
                        Pos.Wallet.WalletMode
                        Pos.Wallet.Launcher
                        Pos.Wallet.Launcher.Runner
                        Pos.Wallet.Launcher.Param
                        Pos.Wallet.KeyStorage
                        Pos.Wallet.State
                        Pos.Wallet.State.Acidic
                        Pos.Wallet.State.Holder
                        Pos.Wallet.State.State
                        Pos.Wallet.State.Storage
                        Pos.Wallet.State.Storage.Block
                        Pos.Wallet.State.Storage.Tx
                        Pos.Wallet.Context
                        Pos.Wallet.Context.Class
                        Pos.Wallet.Context.Context
                        Pos.Wallet.Context.Holder
                        Pos.Wallet.Update
  if (flag(with-wallet) && flag(with-web))
    other-modules:      Pos.Aeson.ClientTypes
                        Pos.Wallet.Web.ClientTypes
                        Pos.Wallet.Web.Api
                        Pos.Wallet.Web.Doc
                        Pos.Wallet.Web.Error
                        Pos.Wallet.Web.Server
                        Pos.Wallet.Web.Server.Methods
                        Pos.Wallet.Web.Server.Full
                        Pos.Wallet.Web.Server.Lite
                        Pos.Wallet.Web.Server.Sockets
                        Pos.Wallet.Web.State
                        Pos.Wallet.Web.State.Acidic
                        Pos.Wallet.Web.State.Holder
                        Pos.Wallet.Web.State.State
                        Pos.Wallet.Web.State.Storage
<<<<<<< HEAD

  if flag(with-explorer)
    other-modules:      Pos.DB.GState.Explorer
                      , Pos.Types.Explorer
                      , Pos.Binary.Explorer

  build-depends:        HsOpenSSL
                      , IfElse
=======
  build-depends:        IfElse
>>>>>>> 9d4e0be1
                      , QuickCheck
                      , UtilityTM
                      , acid-state
                      , aeson >= 0.11.2.1
                      , ansi-terminal
                      , async
                      , base
                      , base58-bytestring
                      , base64-bytestring
                      , temporary >= 1.2.0.4
                      , binary
                      , binary-conduit >= 1.2.4.1
                      , binary-orphans
                      , bytestring
                      , cardano-report-server >= 0.1.0
                      , cardano-sl-core
                      , cereal
                      , concurrent-extra
                      , conduit >= 1.2.8
                      , containers
                      , cryptonite >= 0.19 && < 0.22
                      , cryptonite-openssl >= 0.5
                      , data-default
                      , deepseq
                      , derive
                      , deriving-compat
                      , digest
                      , directory
                      , dlist
                      , ed25519
                      , exceptions
                      , file-embed >= 0.0.10
                      , filelock >= 0.1.0.1
                      , filepath
                      , focus
                      , formatting
                      , gitrev
                      , hashable
                      , http-client
                      , http-client-tls
                      , http-conduit
                      , kademlia
                      , lens
                      , lifted-async
                      , list-t
                      , log-warper >= 0.4.3
                      , lrucache
                      , memory
                      , mmorph
                      , monad-control
                      , monad-loops
                      , mono-traversable
                      , mtl
                      , neat-interpolation
                      , network-info >= 0.2.0.8
                      , network-transport
                      , network-transport-tcp
                      , node-sketch >= 0.1.1.0
                      , optparse-applicative
                      , optparse-simple
                      , parsec
                      , plutus-prototype
                      , pvss
                      , quickcheck-instances
                      , random
                      , reflection
                      , resourcet
                      , rocksdb >= 0.1.0.1
                      , safecopy
                      , serokell-util >= 0.1.3.4
                      , stm
                      , stm-containers
                      , tagged
                      , template-haskell
                      , text
                      , text-format
                      , th-lift-instances
                      , time
                      , time-units
                      , transformers
                      , transformers-base
                      , turtle
                      , universum >= 0.1.11
                      , unordered-containers
                      , vector
                      , wreq
                      , yaml

  if flag(with-web)
    build-depends:      http-types
                      , servant >= 0.8.1
                      , servant-docs >= 0.8.1
                      , servant-server >= 0.8.1
                      , wai
                      , wai-extra
                      , warp
                      , websockets
                      , wai-websockets
  hs-source-dirs:       src
  default-language:     Haskell2010
  ghc-options:         -Wall
                       -fno-warn-orphans
                       -O2
  default-extensions:   DeriveDataTypeable
                        DeriveGeneric
                        GeneralizedNewtypeDeriving
                        StandaloneDeriving
                        FlexibleContexts
                        FlexibleInstances
                        MultiParamTypeClasses
                        FunctionalDependencies
                        DefaultSignatures
                        NoImplicitPrelude
                        OverloadedStrings
                        RecordWildCards
                        TypeApplications
                        TupleSections
                        ViewPatterns
                        LambdaCase
                        MultiWayIf

  build-tools: cpphs >= 1.19
  ghc-options: -pgmP cpphs -optP --cpp

  if flag(asserts)
    cpp-options: -DASSERTS_ON
  if flag(dev-mode)
    cpp-options: -DDEV_MODE
  if flag(with-web)
    cpp-options: -DWITH_WEB
  if flag(with-wallet)
    cpp-options: -DWITH_WALLET
  if flag(with-explorer)
    cpp-options: -DWITH_EXPLORER

executable cardano-node
  hs-source-dirs:      src/node
  main-is:             Main.hs
  other-modules:       NodeOptions
  build-depends:       base
                     , binary
                     , bytestring
                     , cardano-sl-core
                     , cardano-sl
                     , data-default
                     , directory
                     , filepath
                     , formatting
                     , lens
                     , log-warper >= 0.4.3
                     , network-transport
                     , node-sketch
                     , optparse-simple
                     , parsec
                     , serokell-util >= 0.1.3.4
                     , universum >= 0.1.11
  default-language:    Haskell2010
  ghc-options:         -threaded -rtsopts
                       -Wall
                       -fno-warn-orphans
                       -with-rtsopts=-N
                       -O2
  default-extensions:   DeriveDataTypeable
                        DeriveGeneric
                        GeneralizedNewtypeDeriving
                        StandaloneDeriving
                        FlexibleContexts
                        FlexibleInstances
                        MultiParamTypeClasses
                        FunctionalDependencies
                        DefaultSignatures
                        NoImplicitPrelude
                        OverloadedStrings
                        RecordWildCards
                        TypeApplications
                        TupleSections
                        ViewPatterns
                        LambdaCase
                        MultiWayIf

  build-tools: cpphs >= 1.19
  ghc-options: -pgmP cpphs -optP --cpp

  if flag(with-web)
    cpp-options: -DWITH_WEB
  if flag(with-wallet)
    cpp-options: -DWITH_WALLET
  if flag(dev-mode)
    cpp-options: -DDEV_MODE

executable cardano-analyzer
  hs-source-dirs:      src/analyzer
  main-is:             Main.hs
  other-modules:       AnalyzerOptions
  build-depends:       base
                     , aeson
                     , attoparsec
                     , bytestring
                     , cardano-sl-core
                     , cardano-sl
                     , formatting
                     , log-warper >= 0.4.3
                     , optparse-simple
                     , serokell-util >= 0.1.3.4
                     , text
                     , time
                     , time-units
                     , universum >= 0.1.11
                     , unordered-containers
  default-language:    Haskell2010
  ghc-options:         -threaded -rtsopts
                       -Wall
                       -fno-warn-orphans
                       -with-rtsopts=-N
                       -O2
  default-extensions:   DeriveDataTypeable
                        DeriveGeneric
                        GeneralizedNewtypeDeriving
                        StandaloneDeriving
                        FlexibleContexts
                        FlexibleInstances
                        MultiParamTypeClasses
                        FunctionalDependencies
                        DefaultSignatures
                        NoImplicitPrelude
                        OverloadedStrings
                        RecordWildCards
                        TypeApplications
                        TupleSections
                        ViewPatterns
                        LambdaCase
                        MultiWayIf

  build-tools: cpphs >= 1.19
  ghc-options: -pgmP cpphs -optP --cpp

  if flag(dev-mode)
    buildable:          True
  else
    buildable:          False


executable cardano-wallet
  hs-source-dirs:      src/wallet
  main-is:             Main.hs
  other-modules:       WalletOptions
                       Command
  build-depends:       QuickCheck
                     , base
                     , base58-bytestring
                     , binary
                     , bytestring
                     , cardano-sl-core
                     , cardano-sl
                     , formatting
                     , lens
                     , lifted-async
                     , log-warper >= 0.4.3
                     , mtl
                     , network-transport
                     , node-sketch
                     , optparse-applicative
                     , parsec
                     , serokell-util >= 0.1.3.4
                     , text
                     , time
                     , time-units
                     , transformers
                     , universum >= 0.1.11
                     , unordered-containers
  default-language:    Haskell2010
  ghc-options:         -threaded -rtsopts
                       -Wall
                       -fno-warn-orphans
                       -with-rtsopts=-N
                       -O2
  default-extensions:   DeriveDataTypeable
                        DeriveGeneric
                        GeneralizedNewtypeDeriving
                        StandaloneDeriving
                        FlexibleContexts
                        FlexibleInstances
                        MultiParamTypeClasses
                        FunctionalDependencies
                        DefaultSignatures
                        NoImplicitPrelude
                        OverloadedStrings
                        RecordWildCards
                        TypeApplications
                        TupleSections
                        ViewPatterns
                        LambdaCase
                        MultiWayIf

  build-tools: cpphs >= 1.19
  ghc-options: -pgmP cpphs -optP --cpp

  if flag(with-wallet) && flag(dev-mode)
    buildable:         True
  else
    buildable:         False

  if flag(with-web)
    cpp-options: -DWITH_WEB

  if !os(windows)
    build-depends: unix

executable cardano-wallet-hs2purs
  hs-source-dirs:      src/wallet-purescript
  main-is:             Main.hs
  other-modules:       PSTypes
  build-depends:       base
                     , cardano-sl-core
                     , cardano-sl
                     , purescript-bridge
                     , universum >= 0.1.11
  default-language:    Haskell2010
  ghc-options:         -threaded -rtsopts
                       -Wall
                       -fno-warn-orphans
                       -with-rtsopts=-N
                       -O2
  default-extensions:   DeriveDataTypeable
                        DeriveGeneric
                        GeneralizedNewtypeDeriving
                        StandaloneDeriving
                        FlexibleContexts
                        FlexibleInstances
                        MultiParamTypeClasses
                        FunctionalDependencies
                        DefaultSignatures
                        NoImplicitPrelude
                        OverloadedStrings
                        RecordWildCards
                        TypeApplications
                        TupleSections
                        ViewPatterns
                        LambdaCase
                        MultiWayIf

  build-tools: cpphs >= 1.19
  ghc-options: -pgmP cpphs -optP --cpp

  if flag(with-wallet) && flag(with-web)
    buildable:         True
  else
    buildable:         False

  if flag(with-web)
    cpp-options: -DWITH_WEB

executable cardano-smart-generator
  hs-source-dirs:      src/smart-generator
  main-is:             Main.hs
  other-modules:       GenOptions
                       TxGeneration
                       TxAnalysis
                       Util
  build-depends:       QuickCheck
                     , base
                     , aeson
                     , array
                     , bytestring
                     , data-default
                     , cardano-sl-core
                     , cardano-sl
                     , filepath
                     , formatting
                     , lens
                     , lifted-async
                     , log-warper >= 0.4.3
                     , node-sketch
                     , optparse-applicative
                     , parsec
                     , random
                     , random-shuffle
                     , serokell-util >= 0.1.3.4
                     , stm
                     , text
                     , time
                     , time-units
                     , universum >= 0.1.11
                     , unordered-containers
                     , vector
  default-language:    Haskell2010
  ghc-options:         -threaded -rtsopts
                       -Wall
                       -fno-warn-orphans
                       -with-rtsopts=-N
                       -O2
  default-extensions:   DeriveDataTypeable
                        DeriveGeneric
                        GeneralizedNewtypeDeriving
                        StandaloneDeriving
                        FlexibleContexts
                        FlexibleInstances
                        MultiParamTypeClasses
                        FunctionalDependencies
                        DefaultSignatures
                        NoImplicitPrelude
                        OverloadedStrings
                        RecordWildCards
                        TypeApplications
                        TupleSections
                        ViewPatterns
                        LambdaCase
                        MultiWayIf

  build-tools: cpphs >= 1.19
  ghc-options: -pgmP cpphs -optP --cpp

  if flag(with-wallet) && flag(dev-mode)
    buildable:         True
  else
    buildable:         False

executable cardano-dht-keygen
  hs-source-dirs:      src/dht-keygen
  main-is:             Main.hs
  build-depends:       QuickCheck
                     , base
                     , aeson
                     , array
                     , bytestring
                     , data-default
                     , cardano-sl-core
                     , cardano-sl
                     , filepath
                     , formatting
                     , kademlia
                     , lens
                     , lifted-async
                     , log-warper >= 0.4.3
                     , optparse-applicative
                     , parsec
                     , random
                     , random-shuffle
                     , serokell-util >= 0.1.3.4
                     , stm
                     , text
                     , time
                     , universum >= 0.1.11
                     , unordered-containers
                     , vector
  default-language:    Haskell2010
  ghc-options:         -threaded -rtsopts
                       -Wall
                       -fno-warn-orphans
                       -with-rtsopts=-N
                       -O2
  default-extensions:   DeriveDataTypeable
                        DeriveGeneric
                        GeneralizedNewtypeDeriving
                        StandaloneDeriving
                        FlexibleContexts
                        FlexibleInstances
                        MultiParamTypeClasses
                        FunctionalDependencies
                        DefaultSignatures
                        NoImplicitPrelude
                        OverloadedStrings
                        RecordWildCards
                        TypeApplications
                        TupleSections
                        ViewPatterns
                        LambdaCase
                        MultiWayIf

  build-tools: cpphs >= 1.19
  ghc-options: -pgmP cpphs -optP --cpp

executable cardano-web-docs
  hs-source-dirs:      src/web-docs
  main-is:             Main.hs
  build-depends:       base
                     , cardano-sl-core
                     , cardano-sl
                     , universum >= 0.1.11
  default-language:    Haskell2010
  ghc-options:         -threaded -rtsopts
                       -Wall
                       -fno-warn-orphans
                       -with-rtsopts=-N
                       -O2
  default-extensions:   DeriveDataTypeable
                        DeriveGeneric
                        GeneralizedNewtypeDeriving
                        StandaloneDeriving
                        FlexibleContexts
                        FlexibleInstances
                        MultiParamTypeClasses
                        FunctionalDependencies
                        DefaultSignatures
                        NoImplicitPrelude
                        OverloadedStrings
                        RecordWildCards
                        TypeApplications
                        TupleSections
                        ViewPatterns
                        LambdaCase
                        MultiWayIf

  build-tools: cpphs >= 1.19
  ghc-options: -pgmP cpphs -optP --cpp

  if flag(with-web)
    buildable:         True
  else
    buildable:         False

executable cardano-wallet-web-docs
  hs-source-dirs:      src/wallet-web-docs
  main-is:             Main.hs
  build-depends:       base
                     , cardano-sl-core
                     , cardano-sl
                     , universum >= 0.1.11
                     , unordered-containers
                     , vector
  default-language:    Haskell2010
  ghc-options:         -threaded -rtsopts
                       -Wall
                       -fno-warn-orphans
                       -with-rtsopts=-N
                       -O2
  default-extensions:   DeriveDataTypeable
                        DeriveGeneric
                        GeneralizedNewtypeDeriving
                        StandaloneDeriving
                        FlexibleContexts
                        FlexibleInstances
                        MultiParamTypeClasses
                        FunctionalDependencies
                        DefaultSignatures
                        NoImplicitPrelude
                        OverloadedStrings
                        RecordWildCards
                        TypeApplications
                        TupleSections
                        ViewPatterns
                        LambdaCase
                        MultiWayIf

  build-tools: cpphs >= 1.19
  ghc-options: -pgmP cpphs -optP --cpp

  if flag(with-web) && flag(with-wallet) && flag(dev-mode)
    buildable:         True
  else
    buildable:         False

executable cardano-checks
  hs-source-dirs:      src/checks
  main-is:             Main.hs
  build-depends:       base
                     , containers
                     , foldl
                     , text
                     , turtle
  default-language:    Haskell2010
  ghc-options:         -threaded
                       -Wall
                       -O2
  default-extensions:  OverloadedStrings

executable cardano-genupdate
  hs-source-dirs:      src/genupdate
  main-is:             Main.hs
  build-depends:       base
                     , bytestring
                     , cryptonite
                     , foldl
                     , system-filepath
                     , tar
                     , text
                     , turtle >= 1.3.0
                     , universum
  default-language:    Haskell2010
  ghc-options:         -threaded
                       -Wall
                       -O2
  default-extensions:  OverloadedStrings
                       NoImplicitPrelude

executable cardano-avvmmigrate
  hs-source-dirs:      src/avvmmigrate
  main-is:             Main.hs
  build-depends:       QuickCheck
                     , aeson
                     , base
                     , bytestring
                     , cardano-sl-core
                     , cardano-sl
                     , directory
                     , ed25519
                     , filepath
                     , serokell-util >= 0.1.3.4
                     , text
                     , universum
                     , unordered-containers
  default-language:    Haskell2010
  ghc-options:         -threaded
                       -Wall
                       -O2
  default-extensions:  OverloadedStrings
                       NoImplicitPrelude

executable cardano-keygen
  hs-source-dirs:      src/keygen
  main-is:             Main.hs
  build-depends:       base
                     , cardano-sl-core
                     , cardano-sl
                     , universum >= 0.1
                     , text
                     , lens
                     , optparse-applicative >= 0.12
                     , unordered-containers >= 0.2
                     , bytestring >= 0.10
                     , random >= 1.1
                     , filepath
                     , directory
  default-language:    Haskell2010
  ghc-options:         -threaded -rtsopts
                       -Wall
                       -fno-warn-orphans
                       -with-rtsopts=-N
                       -O2
  default-extensions:   DeriveDataTypeable
                        DeriveGeneric
                        GeneralizedNewtypeDeriving
                        StandaloneDeriving
                        FlexibleContexts
                        FlexibleInstances
                        MultiParamTypeClasses
                        FunctionalDependencies
                        DefaultSignatures
                        NoImplicitPrelude
                        OverloadedStrings
                        RecordWildCards
                        TypeApplications
                        TupleSections
                        ViewPatterns
                        LambdaCase
                        MultiWayIf

executable cardano-launcher
  hs-source-dirs:      src/launcher
  main-is:             Main.hs
  build-depends:       async
                     , base
                     , optparse-applicative
                     , cardano-report-server >= 0.1.0
                     , log-warper >= 0.4.3
                     , cardano-sl
                     , directory
                     , process
                     , system-filepath
                     , text
                     , turtle
                     , universum
                     , wreq
                     , lens
  default-language:    Haskell2010
  ghc-options:         -threaded
                       -Wall
                       -O2
  default-extensions:  OverloadedStrings
                       RecordWildCards
                       TupleSections
  if os(windows)
    LD-Options:     -mwindows

test-suite cardano-test
  main-is:             Test.hs
  other-modules:       Spec
                       Test.Pos.BinarySpec
                       Test.Pos.Block.Identity.BinarySpec
                       Test.Pos.Block.Identity.SafeCopySpec
                       Test.Pos.Communication.Identity.BinarySpec
                       Test.Pos.CryptoSpec
                       Test.Pos.DHT.Identity.BinarySpec
                       Test.Pos.FollowTheSatoshiSpec
                       Test.Pos.Genesis.Identity.BinarySpec
                       Test.Pos.MerkleSpec
                       Test.Pos.Script.Identity.BinarySpec
                       Test.Pos.Ssc.GodTossing.ComputeSharesSpec
                       Test.Pos.Ssc.GodTossing.Identity.BinarySpec
                       Test.Pos.Ssc.GodTossing.Identity.SafeCopySpec
                       Test.Pos.Ssc.GodTossing.SeedSpec
                       Test.Pos.Ssc.GodTossing.Types.BaseSpec
                       Test.Pos.Ssc.GodTossing.VssCertDataSpec
                       Test.Pos.Txp.Identity.BinarySpec
                       Test.Pos.Types.AddressSpec
                       Test.Pos.Types.BlockSpec
                       Test.Pos.Types.CoinSpec
                       Test.Pos.Types.Identity.BinarySpec
                       Test.Pos.Types.Identity.SafeCopySpec
                       Test.Pos.Types.Identity.TimestampSpec
                       Test.Pos.Types.SlottingSpec
                       Test.Pos.Types.TxSpec
                       Test.Pos.Types.UtxoSpec
                       Test.Pos.Update.Identity.BinarySpec
                       Test.Pos.Update.Identity.SafeCopySpec
                       Test.Pos.Util
                       Test.Pos.UtilSpec
  type:                exitcode-stdio-1.0
  build-depends:       QuickCheck
                     , base
                     , binary
                     , bytestring
                     , cardano-sl-core
                     , cardano-sl
                     , cereal
                     , containers
                     , cryptonite
                     , data-default
                     , formatting
                     , hspec
                     , lens
                     , log-warper >= 0.4.3
                     , memory
                     , mtl
                     , node-sketch
                     , quickcheck-instances
                     , random
                     , reflection
                     , regex-tdfa
                     , regex-tdfa-text
                     , safecopy
                     , serokell-util >= 0.1.3.4
                     , time-units
                     , universum >= 0.1.11
                     , unordered-containers
                     , vector
  hs-source-dirs:      test
  default-language:    Haskell2010
  ghc-options:         -threaded
                       -rtsopts
                       -Wall
                       -fno-warn-orphans
                       -with-rtsopts=-N
  default-extensions:   DeriveDataTypeable
                        DeriveGeneric
                        GeneralizedNewtypeDeriving
                        StandaloneDeriving
                        FlexibleContexts
                        FlexibleInstances
                        MultiParamTypeClasses
                        FunctionalDependencies
                        DefaultSignatures
                        NoImplicitPrelude
                        OverloadedStrings
                        RecordWildCards
                        TypeApplications
                        TupleSections
                        ViewPatterns
                        LambdaCase
                        MultiWayIf

  build-tools: cpphs >= 1.19
  ghc-options: -pgmP cpphs -optP --cpp

benchmark cardano-bench-criterion
  hs-source-dirs:      bench
  main-is:             Local/Criterion.hs
  other-modules:       Bench.Pos.Criterion.FollowTheSatoshiBench
                       Bench.Pos.Criterion.TxSigningBench
  type:                exitcode-stdio-1.0
  build-depends:       QuickCheck
                     , base
                     , binary
                     , bytestring
                     , cardano-sl-core
                     , cardano-sl
                     , containers
                     , criterion
                     , derive
                     , formatting
                     , hashtables
                     , lens
                     , log-warper >= 0.4.3
                     , serokell-util >= 0.1.3.4
                     , text-format
                     , universum >= 0.1.11
                     , vector
  default-language:    Haskell2010
  ghc-options:         -threaded -rtsopts
                       -with-rtsopts=-N
                       -Wall
                       -fno-warn-orphans
                       -O2
  default-extensions:   DeriveDataTypeable
                        DeriveGeneric
                        GeneralizedNewtypeDeriving
                        StandaloneDeriving
                        FlexibleContexts
                        FlexibleInstances
                        MultiParamTypeClasses
                        FunctionalDependencies
                        DefaultSignatures
                        NoImplicitPrelude
                        OverloadedStrings
                        RecordWildCards
                        TypeApplications
                        TupleSections
                        ViewPatterns
                        LambdaCase
                        MultiWayIf

  build-tools: cpphs >= 1.19
  ghc-options: -pgmP cpphs -optP --cpp<|MERGE_RESOLUTION|>--- conflicted
+++ resolved
@@ -444,18 +444,13 @@
                         Pos.Wallet.Web.State.Holder
                         Pos.Wallet.Web.State.State
                         Pos.Wallet.Web.State.Storage
-<<<<<<< HEAD
 
   if flag(with-explorer)
     other-modules:      Pos.DB.GState.Explorer
                       , Pos.Types.Explorer
                       , Pos.Binary.Explorer
 
-  build-depends:        HsOpenSSL
-                      , IfElse
-=======
   build-depends:        IfElse
->>>>>>> 9d4e0be1
                       , QuickCheck
                       , UtilityTM
                       , acid-state
