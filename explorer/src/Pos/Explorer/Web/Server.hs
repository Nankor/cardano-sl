--- conflicted
+++ resolved
@@ -78,14 +78,9 @@
 import           Pos.Explorer.Web.Api             (ExplorerApi, explorerApi)
 import           Pos.Explorer.Web.ClientTypes     (Byte, CAda (..), CAddress (..),
                                                    CAddressSummary (..),
-<<<<<<< HEAD
                                                    CAddressType (..),
                                                    CAddressesFilter (..),
                                                    CBlockEntry (..), CBlockSummary (..),
-=======
-                                                   CAddressType (..), CBlockEntry (..),
-                                                   CBlockSummary,
->>>>>>> 6c16d673
                                                    CGenesisAddressInfo (..),
                                                    CGenesisSummary (..), CHash,
                                                    CTxBrief (..), CTxEntry (..),
