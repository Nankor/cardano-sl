--- conflicted
+++ resolved
@@ -22,11 +22,7 @@
                      dataFlow, relayListeners, relayPropagateOut)
 import           Pos.Infra.Network.Types (Bucket)
 import           Pos.Logic.Types (Logic (..))
-<<<<<<< HEAD
 import           Pos.Util.Trace.Named (TraceNamed)
-=======
-import           Pos.Util.Trace (Severity, Trace)
->>>>>>> c793d4f2
 
 delegationListeners
     :: TraceNamed IO
