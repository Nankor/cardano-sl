{-# LANGUAGE AllowAmbiguousTypes #-}
{-# LANGUAGE CPP                 #-}
{-# LANGUAGE RankNTypes          #-}

-- | Runners in various modes.

module Pos.Launcher.Runner
       ( -- * High level runners
         runRealMode

       , elimRealMode

       -- * Exported for custom usage in CLI utils
       , runServer
       ) where

import           Universum

import           Control.Concurrent.Async (race)
import qualified Control.Monad.Reader as Mtl
import           Data.Default (Default)
import           JsonLog (jsonLog)
import           Mockable.Production (Production (..))
import           System.Exit (ExitCode (..))

import           Pos.Behavior (bcSecurityParams)
import           Pos.Binary ()
import           Pos.Block.Configuration (HasBlockConfiguration, recoveryHeadersMessage)
import           Pos.Configuration (HasNodeConfiguration, networkConnectionTimeout)
import           Pos.Context.Context (NodeContext (..))
import           Pos.Core (StakeholderId, addressHash)
import           Pos.Core.Configuration (HasProtocolConstants, protocolConstants)
import           Pos.Crypto (toPublic)
import           Pos.Crypto.Configuration (HasProtocolMagic, protocolMagic)
import           Pos.Diffusion.Full (FullDiffusionConfiguration (..), diffusionLayerFull)
import           Pos.Infra.Diffusion.Types (Diffusion (..),
                                            DiffusionLayer (..),
                                            hoistDiffusion)
import           Pos.Infra.Network.Types (NetworkConfig (..),
                                          topologyRoute53HealthCheckEnabled)
import           Pos.Infra.Reporting.Ekg (EkgNodeMetrics (..),
                                          registerEkgMetrics, withEkgServer)
import           Pos.Infra.Reporting.Statsd (withStatsd)
import           Pos.Infra.Shutdown (ShutdownContext, waitForShutdown)
import           Pos.Infra.Util.JsonLog.Events (JsonLogConfig (..),
                                                jsonLogConfigFromHandle)
import           Pos.Launcher.Configuration (HasConfigurations)
import           Pos.Launcher.Param (BaseParams (..), LoggingParams (..), NodeParams (..))
import           Pos.Launcher.Resource (NodeResources (..))
import           Pos.Logic.Full (logicFull)
import           Pos.Logic.Types (Logic, hoistLogic)
import           Pos.Recovery.Instance ()
<<<<<<< HEAD
import           Pos.Reporting.Ekg (EkgNodeMetrics (..), registerEkgMetrics, withEkgServer)
import           Pos.Reporting.Production (ProductionReporterParams (..), productionReporter)
import           Pos.Reporting.Statsd (withStatsd)
import           Pos.Shutdown (ShutdownContext, waitForShutdown)
import           Pos.Txp (MonadTxpLocal)
import           Pos.Update.Configuration (HasUpdateConfiguration, lastKnownBlockVersion)
import           Pos.Util.CompileInfo (HasCompileInfo, compileInfo)
import           Pos.Util.Trace (wlogTrace)
=======
import           Pos.Reporting.Production (ProductionReporterParams (..), productionReporter)
import           Pos.Txp (MonadTxpLocal)
import           Pos.Update.Configuration (HasUpdateConfiguration, lastKnownBlockVersion)
import           Pos.Util.CompileInfo (HasCompileInfo, compileInfo)
>>>>>>> 5db86b39
import           Pos.Web.Server (withRoute53HealthCheckApplication)
import           Pos.WorkMode (RealMode, RealModeContext (..))

----------------------------------------------------------------------------
-- High level runners
----------------------------------------------------------------------------

-- | Run activity in something convertible to 'RealMode' and back.
runRealMode
    :: forall ext a.
       ( Default ext
       , HasCompileInfo
       , HasConfigurations
       , MonadTxpLocal (RealMode ext)
       -- MonadTxpLocal is meh,
       -- we can't remove @ext@ from @RealMode@ because
       -- explorer and wallet use RealMode,
       -- though they should use only @RealModeContext@
       )
    => NodeResources ext
    -> (Diffusion (RealMode ext) -> RealMode ext a)
    -> IO a
runRealMode nr@NodeResources {..} act = runServer
    ncNodeParams
    (EkgNodeMetrics nrEkgStore)
    ncShutdownContext
    makeLogicIO
    act'
  where
    NodeContext {..} = nrContext
    NodeParams {..} = ncNodeParams
    securityParams = bcSecurityParams npBehaviorConfig
    ourStakeholderId :: StakeholderId
    ourStakeholderId = addressHash (toPublic npSecretKey)
    logic :: Logic (RealMode ext)
    logic = logicFull ourStakeholderId securityParams jsonLog
    makeLogicIO :: Diffusion IO -> Logic IO
    makeLogicIO diffusion = hoistLogic (elimRealMode nr diffusion) logic
    act' :: Diffusion IO -> IO a
    act' diffusion =
        let diffusion' = hoistDiffusion liftIO diffusion
         in elimRealMode nr diffusion (act diffusion')

-- | RealMode runner: creates a JSON log configuration and uses the
-- resources provided to eliminate the RealMode, yielding a Production (IO).
elimRealMode
    :: forall t ext .
       ( HasConfigurations
       , HasCompileInfo
       )
    => NodeResources ext
    -> Diffusion IO
    -> RealMode ext t
    -> IO t
elimRealMode NodeResources {..} diffusion action = runProduction $ do
    Mtl.runReaderT action (rmc nrJsonLogConfig)
  where
    NodeContext {..} = nrContext
    NodeParams {..} = ncNodeParams
    NetworkConfig {..} = ncNetworkConfig
    LoggingParams {..} = bpLoggingParams npBaseParams
    reporterParams = ProductionReporterParams
        { prpServers         = npReportServers
        , prpLoggerConfig    = ncLoggerConfig
        , prpCompileTimeInfo = compileInfo
        , prpTrace           = wlogTrace "reporter"
        , prpProtocolMagic   = protocolMagic
        }
    rmc jlConf = RealModeContext
        nrDBs
        nrSscState
        nrTxpState
        nrDlgState
        jlConf
        lpDefaultName
        nrContext
        (productionReporter reporterParams diffusion)

-- | "Batteries-included" server.
-- Bring up a full diffusion layer over a TCP transport and use it to run some
-- action. Also brings up ekg monitoring, route53 health check, statds,
-- according to parameters.
-- Uses magic Data.Reflection configuration for the protocol constants,
-- network connection timeout (nt-tcp), and, and the 'recoveryHeadersMessage'
-- number.
runServer
    :: forall t .
       ( HasProtocolMagic
       , HasProtocolConstants
       , HasBlockConfiguration
       , HasNodeConfiguration
       , HasUpdateConfiguration
       )
    => NodeParams
    -> EkgNodeMetrics
    -> ShutdownContext
    -> (Diffusion IO -> Logic IO)
    -> (Diffusion IO -> IO t)
    -> IO t
runServer NodeParams {..} ekgNodeMetrics shdnContext mkLogic act = exitOnShutdown $
    diffusionLayerFull fdconf
                       npNetworkConfig
                       (Just ekgNodeMetrics)
                       mkLogic $ \diffusionLayer -> do
        when npEnableMetrics (registerEkgMetrics ekgStore)
        runDiffusionLayer diffusionLayer $
            maybeWithRoute53 (healthStatus (diffusion diffusionLayer)) $
            maybeWithEkg $
            maybeWithStatsd $
            -- The 'act' is in 'm', and needs a 'Diffusion m'. We can hoist
            -- that, since 'm' is 'MonadIO'.
            (act (diffusion diffusionLayer))

  where
    fdconf = FullDiffusionConfiguration
        { fdcProtocolMagic = protocolMagic
        , fdcProtocolConstants = protocolConstants
        , fdcRecoveryHeadersMessage = recoveryHeadersMessage
        , fdcLastKnownBlockVersion = lastKnownBlockVersion
        , fdcConvEstablishTimeout = networkConnectionTimeout
        , fdcTrace = wlogTrace "diffusion"
        }
    exitOnShutdown action = do
        _ <- race (waitForShutdown shdnContext) action
        exitWith (ExitFailure 20) -- special exit code to indicate an update
    ekgStore = enmStore ekgNodeMetrics
    (hcHost, hcPort) = case npRoute53Params of
        Nothing         -> ("127.0.0.1", 3030)
        Just (hst, prt) -> (decodeUtf8 hst, fromIntegral prt)
    maybeWithRoute53 mStatus = case topologyRoute53HealthCheckEnabled (ncTopology npNetworkConfig) of
        True  -> withRoute53HealthCheckApplication mStatus hcHost hcPort
        False -> identity
    maybeWithEkg = case (npEnableMetrics, npEkgParams) of
        (True, Just ekgParams) -> withEkgServer ekgParams ekgStore
        _                      -> identity
    maybeWithStatsd = case (npEnableMetrics, npStatsdParams) of
        (True, Just sdParams) -> withStatsd sdParams ekgStore
        _                     -> identity<|MERGE_RESOLUTION|>--- conflicted
+++ resolved
@@ -33,38 +33,22 @@
 import           Pos.Crypto (toPublic)
 import           Pos.Crypto.Configuration (HasProtocolMagic, protocolMagic)
 import           Pos.Diffusion.Full (FullDiffusionConfiguration (..), diffusionLayerFull)
-import           Pos.Infra.Diffusion.Types (Diffusion (..),
-                                            DiffusionLayer (..),
-                                            hoistDiffusion)
-import           Pos.Infra.Network.Types (NetworkConfig (..),
-                                          topologyRoute53HealthCheckEnabled)
-import           Pos.Infra.Reporting.Ekg (EkgNodeMetrics (..),
-                                          registerEkgMetrics, withEkgServer)
+import           Pos.Infra.Diffusion.Types (Diffusion (..), DiffusionLayer (..), hoistDiffusion)
+import           Pos.Infra.Network.Types (NetworkConfig (..), topologyRoute53HealthCheckEnabled)
+import           Pos.Infra.Reporting.Ekg (EkgNodeMetrics (..), registerEkgMetrics, withEkgServer)
 import           Pos.Infra.Reporting.Statsd (withStatsd)
 import           Pos.Infra.Shutdown (ShutdownContext, waitForShutdown)
-import           Pos.Infra.Util.JsonLog.Events (JsonLogConfig (..),
-                                                jsonLogConfigFromHandle)
+import           Pos.Infra.Util.JsonLog.Events (JsonLogConfig (..), jsonLogConfigFromHandle)
 import           Pos.Launcher.Configuration (HasConfigurations)
 import           Pos.Launcher.Param (BaseParams (..), LoggingParams (..), NodeParams (..))
 import           Pos.Launcher.Resource (NodeResources (..))
 import           Pos.Logic.Full (logicFull)
 import           Pos.Logic.Types (Logic, hoistLogic)
 import           Pos.Recovery.Instance ()
-<<<<<<< HEAD
-import           Pos.Reporting.Ekg (EkgNodeMetrics (..), registerEkgMetrics, withEkgServer)
-import           Pos.Reporting.Production (ProductionReporterParams (..), productionReporter)
-import           Pos.Reporting.Statsd (withStatsd)
-import           Pos.Shutdown (ShutdownContext, waitForShutdown)
-import           Pos.Txp (MonadTxpLocal)
-import           Pos.Update.Configuration (HasUpdateConfiguration, lastKnownBlockVersion)
-import           Pos.Util.CompileInfo (HasCompileInfo, compileInfo)
-import           Pos.Util.Trace (wlogTrace)
-=======
 import           Pos.Reporting.Production (ProductionReporterParams (..), productionReporter)
 import           Pos.Txp (MonadTxpLocal)
 import           Pos.Update.Configuration (HasUpdateConfiguration, lastKnownBlockVersion)
 import           Pos.Util.CompileInfo (HasCompileInfo, compileInfo)
->>>>>>> 5db86b39
 import           Pos.Web.Server (withRoute53HealthCheckApplication)
 import           Pos.WorkMode (RealMode, RealModeContext (..))
 
