-- | Definition of a 'Reporter IO' which uses log-warper to gather logs and
-- uses the HTTP backend to send them to some server(s).

module Pos.Reporting.Production
    ( ProductionReporterParams (..)
    , productionReporter
    ) where

import           Universum

import           Pos.Core (ProtocolMagic)
import           Pos.Infra.Diffusion.Types (Diffusion)
import           Pos.Infra.Reporting (Reporter (..))
import           Pos.Infra.Reporting.Http (reportNode)
import           Pos.Infra.Reporting.Logfiles (withLogTempFile)
import           Pos.Infra.Reporting.NodeInfo (extendWithNodeInfo)
import           Pos.Util.CompileInfo (CompileTimeInfo)
import           Pos.Util.Log (LoggerConfig)
<<<<<<< HEAD
import           Pos.Util.Trace.Named (TraceNamed)
=======
import           Pos.Util.Trace (Severity, Trace)
>>>>>>> c793d4f2

data ProductionReporterParams = ProductionReporterParams
    { prpServers         :: ![Text]
    , prpLoggerConfig    :: !LoggerConfig
    , prpProtocolMagic   :: !ProtocolMagic
    , prpCompileTimeInfo :: !CompileTimeInfo
    , prpTrace           :: !(TraceNamed IO)
    }

productionReporter
    :: ProductionReporterParams
    -> Diffusion IO -- ^ Used to get status info, not to do any network stuff.
    -> Reporter IO
productionReporter params diffusion = Reporter $ \rt -> withLogTempFile logConfig $ \mfp -> do
    rt' <- extendWithNodeInfo diffusion rt
    reportNode logTrace protocolMagic compileTimeInfo servers mfp rt'
  where
    servers = prpServers params
    logConfig = prpLoggerConfig params
    protocolMagic = prpProtocolMagic params
    compileTimeInfo = prpCompileTimeInfo params
    logTrace = prpTrace params<|MERGE_RESOLUTION|>--- conflicted
+++ resolved
@@ -16,11 +16,7 @@
 import           Pos.Infra.Reporting.NodeInfo (extendWithNodeInfo)
 import           Pos.Util.CompileInfo (CompileTimeInfo)
 import           Pos.Util.Log (LoggerConfig)
-<<<<<<< HEAD
 import           Pos.Util.Trace.Named (TraceNamed)
-=======
-import           Pos.Util.Trace (Severity, Trace)
->>>>>>> c793d4f2
 
 data ProductionReporterParams = ProductionReporterParams
     { prpServers         :: ![Text]
