--- conflicted
+++ resolved
@@ -26,30 +26,19 @@
                      MeasureInfo (..), MsgId, Payload (..), Timestamp,
                      logMessageParser, measureInfoParser)
 import           LogReaderOptions (Args (..), argsParser)
-<<<<<<< HEAD
 
 import qualified Pos.Util.Log as Log
 import           Pos.Util.LoggerConfig (jsonInteractiveConfiguration)
-import           Pos.Util.Trace.Named (TraceNamed, setupLogging, logWarning)
+import           Pos.Util.Trace.Named (TraceNamed, logWarning, setupLogging)
 
-=======
-import           Pos.Util.Trace (Severity (..), Trace, traceWith, wlogTrace)
-import           System.Wlog (productionB, setupLogging)
-import           System.Wlog.Formatter (centiUtcTimeF)
->>>>>>> 961874f7
 
 
 type Measures = M.Map MsgId (Payload, [(MeasureEvent, Timestamp)])
 
 type RowId = Int
 
-<<<<<<< HEAD
 analyze :: TraceNamed IO -> FilePath -> Measures -> IO Measures
 analyze logTrace_ file initialMeasures = runResourceT $ pipeline
-=======
-analyze :: Trace IO (Severity, Text) -> FilePath -> Measures -> IO Measures
-analyze logTrace file initialMeasures = runResourceT $ pipeline
->>>>>>> 961874f7
 
   where
 
