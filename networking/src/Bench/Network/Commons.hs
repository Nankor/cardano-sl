--- conflicted
+++ resolved
@@ -40,11 +40,6 @@
 import qualified Formatting as F
 import           GHC.Generics (Generic)
 import           Prelude hiding (takeWhile)
-<<<<<<< HEAD
-
-import qualified Pos.Util.Log as Log
-=======
->>>>>>> 7db5519b
 
 import           Mockable.CurrentTime (realTime)
 import           Node (Message (..))
