--- conflicted
+++ resolved
@@ -80,20 +80,8 @@
     let conf = CLI.configurationOptions (CLI.commonArgs commonNodeArgs)
     let blPath = AssetLockPath <$> cnaAssetLockPath commonNodeArgs
     lh <- Log.setupLogging =<< getRealLoggerConfig loggingParams
-<<<<<<< HEAD
-    --logTrace <- (flip setupLogging) "node" =<< getRealLoggerConfig loggingParams
-    --loggerBracket loggingParams . (liftIO (logException lh "node")) . runProduction $
-    --    withConfigurations blPath conf $ action lh logTrace args
-    Log.usingLoggerName lh loggerName $
-      runProduction $
-        loggerBracket loggingParams (body lh args)
-    where
-        logTrace lh_ = appendName "node" $ namedTrace lh_
-        body lh_ args_ = action lh_ logTrace args_
-=======
     logTrace <- (flip setupLogging) "node" =<< getRealLoggerConfig loggingParams
     mayle <- getLogEnv lh
     case mayle of
         Just le -> K.runKatipContextT le () "node0" $ runProduction $ loggerBracket loggingParams . (\a -> liftIO (logException lh "nodeEx" a)) . (K.runKatipContextT le () "node1") . runProduction $ withConfigurations blPath conf $ action lh logTrace args
-        Nothing -> return ()
->>>>>>> 09d352c3
+        Nothing -> return ()