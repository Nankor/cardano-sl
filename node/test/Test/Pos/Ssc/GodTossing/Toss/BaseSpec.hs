--- conflicted
+++ resolved
@@ -22,9 +22,9 @@
 import           Pos.Binary            (AsBinary)
 import           Pos.Core              (Coin, EpochIndex, EpochOrSlot (..),
                                         HasConfiguration, StakeholderId,
-                                        VssCertificate (vcSigningKey), VssCertificatesMap,
+                                        VssCertificate (..), VssCertificatesMap (..),
                                         addressHash, crucialSlot, genesisBlockVersionData,
-                                        mkCoin)
+                                        insertVss, mkCoin)
 import           Pos.Crypto            (DecShare, PublicKey, SecretKey,
                                         SignTag (SignCommitment), sign, toPublic)
 import           Pos.Lrc.Types         (RichmenStakes)
@@ -35,21 +35,15 @@
                                         MultiRichmenStakes, Opening, OpeningsMap,
                                         PureTossWithEnv, SharesMap, SignedCommitment,
                                         TossVerFailure (..), VssCertData (..),
-<<<<<<< HEAD
-                                        VssCertificate (..), VssCertificatesMap (..),
-=======
->>>>>>> f5c68c86
                                         checkCertificatesPayload, checkCommitmentsPayload,
                                         checkOpeningsPayload, checkSharesPayload,
                                         deleteSignedCommitment, gsCommitments, gsOpenings,
-                                        gsShares, gsVssCertificates, insertVss,
+                                        gsShares, gsVssCertificates,
                                         mkCommitmentsMapUnsafe, runPureToss,
-                                        supplyPureTossEnv, vcVssKey, verifyCommitment,
+                                        supplyPureTossEnv, verifyCommitment,
                                         verifyCommitmentSignature, verifyOpening)
 
-import           Test.Pos.Util         (giveCoreConf)
-
-import           Test.Pos.Util         (qcElem, qcFail, qcIsRight)
+import           Test.Pos.Util         (giveCoreConf, qcElem, qcFail, qcIsRight)
 
 spec :: Spec
 spec = giveCoreConf $ describe "Ssc.GodTossing.Base" $ do
@@ -136,12 +130,7 @@
     not . uncurry verifyOpening $ badCommsAndOp
 
 emptyPayload
-<<<<<<< HEAD
-    :: (Monoid container, Show e)
-=======
-    :: HasConfiguration
-    => Monoid container
->>>>>>> f5c68c86
+    :: (HasConfiguration, Monoid container, Show e)
     => (container -> ExceptT e PureTossWithEnv a)
     -> MultiRichmenStakes
     -> GtGlobalState
@@ -149,15 +138,11 @@
 emptyPayload pureToss mrs gtgs =
     qcIsRight $ tossRunner mrs gtgs $ pureToss mempty
 
-<<<<<<< HEAD
 emptyPayloadComms
-    :: HasCoreConstants
+    :: HasConfiguration
     => GoodCommsPayload
     -> GtGlobalState
     -> Property
-=======
-emptyPayloadComms :: HasConfiguration => GoodCommsPayload -> GtGlobalState -> Bool
->>>>>>> f5c68c86
     -- The 'checkCommitmentsPayload' function will never pass without a valid
     -- multirichmen hashmap, meaning we can't use entirely arbitrary data.
     -- As such, one from a 'GoodCommsPayload' is fetched instead since the
@@ -327,13 +312,9 @@
 
         return (GtGlobalState {..}, opensPayload)
 
-<<<<<<< HEAD
 checksGoodOpeningsPayload
-    :: HasCoreConstants
+    :: HasConfiguration
     => MultiRichmenStakes -> GoodOpeningPayload -> Property
-=======
-checksGoodOpeningsPayload :: HasConfiguration => MultiRichmenStakes -> GoodOpeningPayload -> Bool
->>>>>>> f5c68c86
 checksGoodOpeningsPayload mrs (getGoodOpens -> (gtgs, openPayload)) =
     qcIsRight . tossRunner mrs gtgs $ checkOpeningsPayload openPayload
 
@@ -581,25 +562,15 @@
 
         return GoodPayload {..}
 
-<<<<<<< HEAD
-checksGoodCertsPayload :: HasCoreConstants => GoodCertsPayload -> Property
-=======
-checksGoodCertsPayload :: HasConfiguration => GoodCertsPayload -> Bool
->>>>>>> f5c68c86
+checksGoodCertsPayload :: HasConfiguration => GoodCertsPayload -> Property
 checksGoodCertsPayload (GoodPayload epoch gtgs certsMap mrs) =
     qcIsRight . tossRunner mrs gtgs $ checkCertificatesPayload epoch certsMap
 
-<<<<<<< HEAD
-checksBadCertsPayload :: HasCoreConstants => GoodCertsPayload -> PublicKey -> VssCertificate -> Property
+checksBadCertsPayload :: HasConfiguration => GoodCertsPayload -> PublicKey -> VssCertificate -> Property
 checksBadCertsPayload (GoodPayload epoch gtgs certsMap mrs) pk cert =
     let sid = addressHash pk
 
         mrsWithMissingEpoch = HM.delete epoch mrs
-=======
-checksBadCertsPayload :: HasConfiguration => GoodCertsPayload -> StakeholderId -> VssCertificate -> Property
-checksBadCertsPayload (GoodPayload epoch gtgs certsMap mrs) sid cert =
-    let mrsWithMissingEpoch = HM.delete epoch mrs
->>>>>>> f5c68c86
         noRichmen =
             tossRunner mrsWithMissingEpoch gtgs $ checkCertificatesPayload epoch certsMap
         res1 = noRichmen === Left (NoRichmen epoch)
