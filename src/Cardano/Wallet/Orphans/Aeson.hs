{- | Aeson Orphans. |-}

{-# OPTIONS_GHC -fno-warn-orphans #-}
module Cardano.Wallet.Orphans.Aeson where

import           Universum hiding (words)

import           Data.Aeson (FromJSON (..), ToJSON (..))
import           Data.Aeson.Types (Value (..), typeMismatch)
import qualified Data.ByteArray as ByteArray
import qualified Data.ByteString as BS
import           Formatting (int, sformat, (%))

import qualified Serokell.Util.Base16 as Base16

import qualified Pos.Crypto.Signing as Core
import           Pos.Util.BackupPhrase (BackupPhrase (..))
import           Pos.Wallet.Web.ClientTypes.Types (CFilePath (..))

mkPassPhrase :: Text -> Either Text Core.PassPhrase
mkPassPhrase text =
    case Base16.decode text of
        Left e -> Left e
        Right bs -> do
            let bl = BS.length bs
            -- Currently passphrase may be either 32-byte long or empty (for
            -- unencrypted keys).
            if bl == 0 || bl == Core.passphraseLength
                then Right $ ByteArray.convert bs
                else Left $ sformat
                     ("Expected spending password to be of either length 0 or "%int%", not "%int)
                     Core.passphraseLength bl

instance ToJSON BackupPhrase where
    toJSON (BackupPhrase words) = toJSON words

instance FromJSON BackupPhrase where
    parseJSON (Array words) = BackupPhrase . toList <$> traverse parseJSON words
    parseJSON x             = typeMismatch "parseJSON failed for BackupPhrase" x

instance ToJSON CFilePath where
  toJSON (CFilePath c) = toJSON c

instance ToJSON Core.PassPhrase where
    toJSON = String . Base16.encode . ByteArray.convert

instance FromJSON Core.PassPhrase where
<<<<<<< HEAD
    parseJSON (String pp) = case mkPassPhrase pp of
        Left e    -> fail e
=======
    parseJSON Null        = mempty
    parseJSON x@(String pp) = case mkPassPhrase pp of
        Left e    -> typeMismatch (toString e) x
>>>>>>> 9fa43410
        Right pp' -> pure pp'
    parseJSON x           = typeMismatch "parseJSON failed for PassPhrase" x<|MERGE_RESOLUTION|>--- conflicted
+++ resolved
@@ -45,13 +45,7 @@
     toJSON = String . Base16.encode . ByteArray.convert
 
 instance FromJSON Core.PassPhrase where
-<<<<<<< HEAD
     parseJSON (String pp) = case mkPassPhrase pp of
-        Left e    -> fail e
-=======
-    parseJSON Null        = mempty
-    parseJSON x@(String pp) = case mkPassPhrase pp of
-        Left e    -> typeMismatch (toString e) x
->>>>>>> 9fa43410
+        Left e    -> fail (toString e)
         Right pp' -> pure pp'
     parseJSON x           = typeMismatch "parseJSON failed for PassPhrase" x