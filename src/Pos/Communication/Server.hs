{-# LANGUAGE AllowAmbiguousTypes   #-}
{-# LANGUAGE FlexibleContexts      #-}
{-# LANGUAGE MultiParamTypeClasses #-}

-- | Server part.

module Pos.Communication.Server
       ( allListeners
       , serverLoggerName
       , module Pos.Communication.Server.SysStart
       ) where

import           Data.Tagged                       (untag)
import           System.Wlog                       (LoggerName)
import           Universum

import           Pos.Binary.Communication          ()
import           Pos.Communication.Server.Block    (blockListeners)
import           Pos.Communication.Server.SysStart
import           Pos.Communication.Util            (modifyListenerLogger)
import           Pos.DHT                           (ListenerDHT, MonadDHTDialog)
import           Pos.Ssc.Class.Listeners           (SscListenersClass, sscListeners)
import           Pos.Txp.Listeners                 (txListeners)
<<<<<<< HEAD
import           Pos.Txp.Types.Communication       as Txp
import           Pos.WorkMode                      (SocketState, WorkMode)

-- | All listeners running on one node.
allListeners
    :: (SscListenersClass ssc
       ,MonadDHTDialog SocketState m
       ,WorkMode ssc m
       ,Bi (Bl.SendBlock ssc)
       ,Bi (Bl.SendBlockHeader ssc)
       ,Bi (Bl.RequestBlock ssc)
       ,Bi (Bl.RequestBlockchainPart ssc)
       ,Bi (Bl.SendBlockchainPart ssc)
       ,Bi Txp.TxInvMsg
       ,Bi Txp.TxReqMsg
       ,Bi Txp.TxDataMsg)
    => [ListenerDHT SocketState m]
=======
import           Pos.WorkMode                      (MonadUserDialog, WorkMode)

-- | All listeners running on one node.
allListeners
    :: (SscListenersClass ssc, MonadUserDialog m, WorkMode ssc m)
    => [ListenerDHT m]
>>>>>>> 20845538
allListeners =
    map (modifyListenerLogger serverLoggerName) $
    concat
        [ map (modifyListenerLogger "block") blockListeners
        , map (modifyListenerLogger "ssc") $ untag sscListeners
        , map (modifyListenerLogger "tx") txListeners
        ]

-- | Logger name for server.
serverLoggerName :: LoggerName
serverLoggerName = "server"<|MERGE_RESOLUTION|>--- conflicted
+++ resolved
@@ -21,32 +21,12 @@
 import           Pos.DHT                           (ListenerDHT, MonadDHTDialog)
 import           Pos.Ssc.Class.Listeners           (SscListenersClass, sscListeners)
 import           Pos.Txp.Listeners                 (txListeners)
-<<<<<<< HEAD
-import           Pos.Txp.Types.Communication       as Txp
 import           Pos.WorkMode                      (SocketState, WorkMode)
 
 -- | All listeners running on one node.
 allListeners
-    :: (SscListenersClass ssc
-       ,MonadDHTDialog SocketState m
-       ,WorkMode ssc m
-       ,Bi (Bl.SendBlock ssc)
-       ,Bi (Bl.SendBlockHeader ssc)
-       ,Bi (Bl.RequestBlock ssc)
-       ,Bi (Bl.RequestBlockchainPart ssc)
-       ,Bi (Bl.SendBlockchainPart ssc)
-       ,Bi Txp.TxInvMsg
-       ,Bi Txp.TxReqMsg
-       ,Bi Txp.TxDataMsg)
+    :: (SscListenersClass ssc, MonadDHTDialog SocketState m, WorkMode ssc m)
     => [ListenerDHT SocketState m]
-=======
-import           Pos.WorkMode                      (MonadUserDialog, WorkMode)
-
--- | All listeners running on one node.
-allListeners
-    :: (SscListenersClass ssc, MonadUserDialog m, WorkMode ssc m)
-    => [ListenerDHT m]
->>>>>>> 20845538
 allListeners =
     map (modifyListenerLogger serverLoggerName) $
     concat
