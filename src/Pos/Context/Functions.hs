{-# LANGUAGE ScopedTypeVariables #-}

-- | Functions operating on NodeContext.

module Pos.Context.Functions
       (
         -- * Genesis
         genesisUtxoM
       , genesisLeadersM

         -- * Block semaphore.
       , putBlkSemaphore
       , readBlkSemaphore
       , takeBlkSemaphore

         -- * LRC synchronization
       , waitLrc
       , lrcActionOnEpoch
       , lrcActionOnEpochReason
<<<<<<< HEAD
       ) where

import           Control.Concurrent.MVar (putMVar)
=======

         -- * NTP
       , setNtpLastSlot
       , readNtpLastSlot
       , readNtpMargin
       , readNtpData

         -- * Misc
       , getUptime
       , isRecoveryMode
       ) where

import           Control.Concurrent.MVar (putMVar)
import qualified Control.Concurrent.STM  as STM
import           Data.Time               (diffUTCTime, getCurrentTime)
import           Data.Time.Units         (Microsecond, fromMicroseconds)
>>>>>>> b96729bd
import           Universum

import           Pos.Context.Class       (WithNodeContext (..))
import           Pos.Context.Context     (NodeContext (..), ncGenesisLeaders,
                                          ncGenesisUtxo, ncStartTime)
import           Pos.Lrc.Error           (LrcError (..))
import           Pos.Types               (EpochIndex, HeaderHash, SlotLeaders, Utxo)
import           Pos.Util                (maybeThrow, readTVarConditional)

----------------------------------------------------------------------------
-- Genesis
----------------------------------------------------------------------------

genesisUtxoM :: (Functor m, WithNodeContext ssc m) => m Utxo
genesisUtxoM = ncGenesisUtxo <$> getNodeContext

genesisLeadersM :: (Functor m, WithNodeContext ssc m) => m SlotLeaders
genesisLeadersM = ncGenesisLeaders <$> getNodeContext

----------------------------------------------------------------------------
-- Semaphore-related logic
----------------------------------------------------------------------------

takeBlkSemaphore
    :: (MonadIO m, WithNodeContext ssc m)
    => m HeaderHash
takeBlkSemaphore = liftIO . takeMVar . ncBlkSemaphore =<< getNodeContext

putBlkSemaphore
    :: (MonadIO m, WithNodeContext ssc m)
    => HeaderHash -> m ()
putBlkSemaphore tip = liftIO . flip putMVar tip . ncBlkSemaphore =<< getNodeContext

readBlkSemaphore
    :: (MonadIO m, WithNodeContext ssc m)
    => m HeaderHash
readBlkSemaphore = liftIO . readMVar . ncBlkSemaphore =<< getNodeContext

----------------------------------------------------------------------------
-- LRC synchronization
----------------------------------------------------------------------------

-- | Block until LRC data is available for given epoch.
waitLrc
    :: (MonadIO m, WithNodeContext ssc m)
    => EpochIndex -> m ()
waitLrc epoch = do
    sync <- ncLrcSync <$> getNodeContext
    () <$ readTVarConditional ((>= epoch) . snd) sync

lrcActionOnEpoch
    :: (MonadIO m, WithNodeContext ssc m, MonadThrow m)
    => EpochIndex
    -> (EpochIndex -> m (Maybe a))
    -> m a
lrcActionOnEpoch epoch =
    lrcActionOnEpochReason
        epoch
        "action on lrcCallOnEpoch couldn't be performed properly"

lrcActionOnEpochReason
    :: (MonadIO m, WithNodeContext ssc m, MonadThrow m)
    => EpochIndex
    -> Text
    -> (EpochIndex -> m (Maybe a))
    -> m a
lrcActionOnEpochReason epoch reason actionDependsOnLrc = do
    waitLrc epoch
<<<<<<< HEAD
    actionDependsOnLrc epoch >>= maybeThrow (LrcDataUnknown epoch reason)
=======
    actionDependsOnLrc epoch >>= maybeThrow (LrcDataUnknown epoch reason)

----------------------------------------------------------------------------
-- NTP data
----------------------------------------------------------------------------

setNtpLastSlot :: (MonadIO m, WithNodeContext ssc m) => SlotId -> m ()
setNtpLastSlot slotId = do
    nc <- getNodeContext
    atomically $ STM.modifyTVar (ncSlottingState nc)
                                (ssNtpLastSlot %~ max slotId)

readNtpLastSlot :: (MonadIO m, WithNodeContext ssc m) => m SlotId
readNtpLastSlot = do
    nc <- getNodeContext
    atomically $ view ssNtpLastSlot <$> STM.readTVar (ncSlottingState nc)

readNtpMargin :: (MonadIO m, WithNodeContext ssc m) => m Microsecond
readNtpMargin = do
    nc <- getNodeContext
    atomically $ fst . view ssNtpData <$> STM.readTVar (ncSlottingState nc)

readNtpData
    :: (MonadIO m, WithNodeContext ssc m)
    => m (Microsecond, Microsecond)
readNtpData = do
    nc <- getNodeContext
    atomically $ view ssNtpData <$> STM.readTVar (ncSlottingState nc)


----------------------------------------------------------------------------
-- Misc
----------------------------------------------------------------------------

-- | Returns node uptime based on current time and 'ncStartTime'.
getUptime :: (MonadIO m, WithNodeContext ssc m) => m Microsecond
getUptime = do
    curTime <- liftIO getCurrentTime
    startTime <- ncStartTime <$> getNodeContext
    let seconds = toRational $ curTime `diffUTCTime` startTime
    pure $ fromMicroseconds $ round $ seconds * 1000 * 1000

-- | Returns if 'ncRecoveryHeader' is 'Just' which is equivalent to
-- "we're in recovery mode".
isRecoveryMode :: (MonadIO m, WithNodeContext ssc m) => m Bool
isRecoveryMode = do
    var <- ncRecoveryHeader <$> getNodeContext
    isJust <$> atomically (STM.tryReadTMVar var)
>>>>>>> b96729bd
<|MERGE_RESOLUTION|>--- conflicted
+++ resolved
@@ -17,17 +17,6 @@
        , waitLrc
        , lrcActionOnEpoch
        , lrcActionOnEpochReason
-<<<<<<< HEAD
-       ) where
-
-import           Control.Concurrent.MVar (putMVar)
-=======
-
-         -- * NTP
-       , setNtpLastSlot
-       , readNtpLastSlot
-       , readNtpMargin
-       , readNtpData
 
          -- * Misc
        , getUptime
@@ -38,7 +27,6 @@
 import qualified Control.Concurrent.STM  as STM
 import           Data.Time               (diffUTCTime, getCurrentTime)
 import           Data.Time.Units         (Microsecond, fromMicroseconds)
->>>>>>> b96729bd
 import           Universum
 
 import           Pos.Context.Class       (WithNodeContext (..))
@@ -107,38 +95,7 @@
     -> m a
 lrcActionOnEpochReason epoch reason actionDependsOnLrc = do
     waitLrc epoch
-<<<<<<< HEAD
     actionDependsOnLrc epoch >>= maybeThrow (LrcDataUnknown epoch reason)
-=======
-    actionDependsOnLrc epoch >>= maybeThrow (LrcDataUnknown epoch reason)
-
-----------------------------------------------------------------------------
--- NTP data
-----------------------------------------------------------------------------
-
-setNtpLastSlot :: (MonadIO m, WithNodeContext ssc m) => SlotId -> m ()
-setNtpLastSlot slotId = do
-    nc <- getNodeContext
-    atomically $ STM.modifyTVar (ncSlottingState nc)
-                                (ssNtpLastSlot %~ max slotId)
-
-readNtpLastSlot :: (MonadIO m, WithNodeContext ssc m) => m SlotId
-readNtpLastSlot = do
-    nc <- getNodeContext
-    atomically $ view ssNtpLastSlot <$> STM.readTVar (ncSlottingState nc)
-
-readNtpMargin :: (MonadIO m, WithNodeContext ssc m) => m Microsecond
-readNtpMargin = do
-    nc <- getNodeContext
-    atomically $ fst . view ssNtpData <$> STM.readTVar (ncSlottingState nc)
-
-readNtpData
-    :: (MonadIO m, WithNodeContext ssc m)
-    => m (Microsecond, Microsecond)
-readNtpData = do
-    nc <- getNodeContext
-    atomically $ view ssNtpData <$> STM.readTVar (ncSlottingState nc)
-
 
 ----------------------------------------------------------------------------
 -- Misc
@@ -157,5 +114,4 @@
 isRecoveryMode :: (MonadIO m, WithNodeContext ssc m) => m Bool
 isRecoveryMode = do
     var <- ncRecoveryHeader <$> getNodeContext
-    isJust <$> atomically (STM.tryReadTMVar var)
->>>>>>> b96729bd
+    isJust <$> atomically (STM.tryReadTMVar var)