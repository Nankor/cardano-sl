--- conflicted
+++ resolved
@@ -8,48 +8,30 @@
        , DHTNode (..)
        , bytesToDHTKey
        , randomDHTKey
-<<<<<<< HEAD
+       , addressToNodeId
+       , addressToNodeId'
+       , nodeIdToAddress
        ) where
 
-import           Control.TimeWarp.Rpc        (NetworkAddress)
 import qualified Data.ByteString             as BS
+import qualified Data.ByteString.Char8       as BS8
+import           Data.Char             (isNumber)
+import           Data.Hashable (Hashable)
 import           Data.Hashable               (Hashable (..))
 import           Data.Text.Buildable         (Buildable (..))
 import           Formatting                  (bprint, (%))
 import qualified Formatting                  as F
 import           Network.Kademlia            (fromBS)
+import qualified Network.Transport.TCP as TCP
 import           Network.Kademlia.HashNodeId (HashId (..), genNonce, hashAddress)
-import           Prelude                     (show)
+import           Node                        (NodeId (..))
+import           Prelude                     (read, show)
 import           Serokell.Util.Text          (listBuilderJSON)
 import           Universum                   hiding (show)
 
 import           Pos.Crypto.Random           (runSecureRandom)
-=======
-       , typeByte
-       , filterByNodeType
-       , addressToNodeId
-       , addressToNodeId'
-       , nodeIdToAddress
-       ) where
-
-import qualified Data.ByteString       as BS
-import qualified Data.ByteString.Char8 as BS8
-import           Data.Char             (isNumber)
-import           Data.Hashable         (Hashable)
-import           Data.Text.Buildable   (Buildable (..))
-import           Formatting            (bprint, (%))
-import qualified Formatting            as F
-import qualified Network.Transport.TCP as TCP
-import           Node                  (NodeId (..))
-import           Prelude               (read, show)
-import qualified Serokell.Util.Base64  as B64
-import           Serokell.Util.Text    (listBuilderJSON)
-import           Universum             hiding (show)
-
-import           Pos.Crypto.Random     (secureRandomBS)
-import           Pos.Util.TimeWarp     (NetworkAddress)
-import           Test.QuickCheck       (Arbitrary (..))
->>>>>>> fbc0a2bc
+import           Pos.Util.TimeWarp           (NetworkAddress)
+import           Test.QuickCheck             (Arbitrary (..))
 
 -- | Dummy data for DHT.
 newtype DHTData = DHTData ()
@@ -66,38 +48,13 @@
     build = build . show
 
 instance Show DHTKey where
-  show = toString . pretty
+    show = toString . pretty
 
-<<<<<<< HEAD
-=======
 deriving instance Arbitrary DHTData
 
 instance Arbitrary DHTKey where
-    arbitrary = DHTKey . BS.pack <$> arbitrary
+    arbitrary = DHTKey . HashId . BS.pack <$> arbitrary
 
--- | Node type is determined by first byte of key.
-data DHTNodeType
-    -- | Node which participates only in supporting DHT, i.e. not a part of PoS communication.
-    = DHTSupporter
-    -- | Full node, i.e. fully participating in both DHT supporting and PoS.
-    | DHTFull
-    -- | Client node (for SPV). Key idea is that clients, being a part of DHT, are rarely queried.
-    | DHTClient
-    deriving (Eq, Ord, Show)
-
-instance Buildable DHTNodeType where
-    build = build . show
-
--- | Return type of DHT node by given key.
-dhtNodeType :: DHTKey -> Maybe DHTNodeType
-dhtNodeType (DHTKey bs) = impl $ BS.head bs
-  where
-    impl 0x00 = Just DHTSupporter
-    impl 0x30 = Just DHTFull
-    impl 0xF0 = Just DHTClient
-    impl _    = Nothing
-
->>>>>>> fbc0a2bc
 -- | DHT node.
 data DHTNode = DHTNode { dhtAddr   :: NetworkAddress
                        , dhtNodeId :: DHTKey
@@ -119,22 +76,8 @@
 bytesToDHTKey bs = either (Left . fromString) (Right . DHTKey . fst) $ fromBS bs
 
 -- | Generate random 'DHTKey'.
-<<<<<<< HEAD
 randomDHTKey :: MonadIO m => m DHTKey
 randomDHTKey = liftIO $ DHTKey . hashAddress <$> runSecureRandom genNonce
-=======
-randomDHTKey :: MonadIO m => DHTNodeType -> m DHTKey
-randomDHTKey type_ = (DHTKey . BS.cons (typeByte type_)) <$> secureRandomBS 19
-
--- | Get byte representation of 'DHTNodeType'.
-typeByte :: DHTNodeType -> Word8
-typeByte DHTSupporter = 0x00
-typeByte DHTFull      = 0x30
-typeByte DHTClient    = 0xF0
-
--- | Leave only those nodes that has given @Just type@.
-filterByNodeType :: DHTNodeType -> [DHTNode] -> [DHTNode]
-filterByNodeType type_ = filter (\n -> dhtNodeType (dhtNodeId n) == Just type_)
 
 -- TODO: What about node index, i.e. last number in '127.0.0.1:3000:0' ?
 addressToNodeId :: NetworkAddress -> NodeId
@@ -149,5 +92,4 @@
     toNA (hostName, port', _) = (BS8.pack hostName,) <$> toPort port'
     toPort :: [Char] -> Maybe Word16
     toPort port' | all isNumber port' = pure $ read port'
-                 | otherwise          = Nothing
->>>>>>> fbc0a2bc
+                 | otherwise          = Nothing