{-# LANGUAGE ScopedTypeVariables #-}
{-# LANGUAGE TypeFamilies        #-}

-- | Part of GState DB which stores data necessary for heavyweight
-- delegation.
--
-- It stores three mappings:
--
-- 1. Psk mapping: Issuer → PSK, where pskIssuer of PSK is Issuer (must
-- be consistent). We don't store revocation psks, instead we just
-- delete previous Issuer → PSK. DB must not contain revocation psks.
--
-- 2. Dlg transitive mapping: Issuer → Delegate. This one is
-- transitive relation "i delegated to d through some chain of
-- certificates". DB must not contain cycles in psk mapping. As
-- mappings of kind I → I are forbidden (no revocation psks), Delegate
-- is always different from Issuer.
--
-- 3. Dlg reverse transitive mapping: Delegate →
-- Issuers@{Issuer_i}. Corresponds to Issuer → Delegate ∈ Dlg transitive
-- mapping. Notice: here also Delegate ∉ Issuers (see (2)).

module Pos.Delegation.DB
       (
         -- * Getters and predicates
         getPskByIssuer
       , isIssuerByAddressHash
       , getDlgTransitive
       , getDlgTransitiveReverse

         -- * Batch ops
       , DelegationOp (..)

         -- * Iteration
       , DlgTransRevIter
       , getDelegators
       ) where

import           Universum

import           Control.Monad.Trans.Resource (ResourceT)
import           Data.Conduit                 (Source, mapOutput)
import qualified Data.HashSet                 as HS
import qualified Database.RocksDB             as Rocks

<<<<<<< HEAD
import           Pos.Binary.Class             (encodeStrict)
import           Pos.Crypto                   (PublicKey, pskIssuerPk, verifyPsk)
=======
import           Pos.Binary.Class             (encode)
import           Pos.Crypto                   (PublicKey, pskIssuerPk,
                                               verifyProxySecretKey)
>>>>>>> 43a2d079
import           Pos.DB                       (RocksBatchOp (..), encodeWithKeyPrefix)
import           Pos.DB.Class                 (DBIteratorClass (..), DBTag (..),
                                               MonadDBRead (..))
import           Pos.DB.GState.Common         (gsGetBi)
import           Pos.Delegation.Cede.Types    (DlgEdgeAction (..))
import           Pos.Delegation.Helpers       (isRevokePsk)
import           Pos.Types                    (ProxySKHeavy, StakeholderId, addressHash)

----------------------------------------------------------------------------
-- Getters/direct accessors
----------------------------------------------------------------------------

-- | Retrieves certificate by issuer public key or his
-- address/stakeholder id, if present.
getPskByIssuer
    :: MonadDBRead m
    => Either PublicKey StakeholderId -> m (Maybe ProxySKHeavy)
getPskByIssuer (either addressHash identity -> issuer) = gsGetBi (pskKey issuer)

-- | Checks if stakeholder is psk issuer.
isIssuerByAddressHash :: MonadDBRead m => StakeholderId -> m Bool
isIssuerByAddressHash = fmap isJust . getPskByIssuer . Right

-- | Given issuer @i@ returns @d@ such that there exists @x1..xn@ with
-- @i->x1->...->xn->d@.
getDlgTransitive :: MonadDBRead m => StakeholderId -> m (Maybe PublicKey)
getDlgTransitive issuer = gsGetBi (transDlgKey issuer)

-- | Reverse map of transitive delegation. Given a delegate @d@
-- returns all @i@ such that 'getDlgTransitive' returns @d@ on @i@.
getDlgTransitiveReverse :: MonadDBRead m => PublicKey -> m (HashSet PublicKey)
getDlgTransitiveReverse dPk = fromMaybe mempty <$> gsGetBi (transRevDlgKey dPk)

----------------------------------------------------------------------------
-- Batch operations
----------------------------------------------------------------------------

data DelegationOp
    = PskFromEdgeAction !DlgEdgeAction
    -- ^ Adds or removes Psk. Overwrites on addition if present.
    | AddTransitiveDlg !PublicKey !PublicKey
    -- ^ Transitive delegation relation adding.
    | DelTransitiveDlg !PublicKey
    -- ^ Remove i -> d link for i.
    | SetTransitiveDlgRev !PublicKey !(HashSet PublicKey)
    -- ^ Set value to map d -> [i], reverse index of transitive dlg
    deriving (Show)

instance RocksBatchOp DelegationOp where
    toBatchOp (PskFromEdgeAction (DlgEdgeAdd psk))
        | isRevokePsk psk =
          error $ "RocksBatchOp DelegationOp: malformed " <>
                  "revoke psk in DlgEdgeAdd: " <> pretty psk
        | not (verifyPsk psk) =
          error $ "Tried to insert invalid psk: " <> pretty psk
        | otherwise =
          [Rocks.Put (pskKey $ addressHash $ pskIssuerPk psk) (encode psk)]
    toBatchOp (PskFromEdgeAction (DlgEdgeDel issuerPk)) =
        [Rocks.Del $ pskKey $ addressHash issuerPk]
    toBatchOp (AddTransitiveDlg iPk dPk) =
        [Rocks.Put (transDlgKey $ addressHash iPk) (encode dPk)]
    toBatchOp (DelTransitiveDlg iPk) =
        [Rocks.Del $ transDlgKey $ addressHash iPk]
    toBatchOp (SetTransitiveDlgRev dPk iPks)
        | HS.null iPks = [Rocks.Del $ transRevDlgKey dPk]
        | otherwise    = [Rocks.Put (transRevDlgKey dPk) (encode iPks)]

----------------------------------------------------------------------------
-- Iteration
----------------------------------------------------------------------------

-- Transitive relation iteration
data DlgTransRevIter

instance DBIteratorClass DlgTransRevIter where
    type IterKey DlgTransRevIter = PublicKey
    type IterValue DlgTransRevIter = HashSet PublicKey
    iterKeyPrefix = iterTransRevPrefix

-- | For each stakeholder, say who has delegated to that stakeholder
-- (basically iterate over transitive reverse relation).
--
-- NB. It's not called @getIssuers@ because we already have issuers (i.e.
-- block issuers)
getDelegators :: MonadDBRead m => Source (ResourceT m) (StakeholderId, HashSet StakeholderId)
getDelegators = mapOutput conv $ dbIterSource GStateDB (Proxy @DlgTransRevIter)
  where
    conv (addressHash -> del, issuers) = (del, HS.map addressHash issuers)

----------------------------------------------------------------------------
-- Keys
----------------------------------------------------------------------------

-- Storing Hash IssuerPk -> ProxySKHeavy
pskKey :: StakeholderId -> ByteString
pskKey s = "d/p/" <> encode s

transDlgKey :: StakeholderId -> ByteString
transDlgKey s = "d/t/" <> encode s

iterTransRevPrefix :: ByteString
iterTransRevPrefix = "d/tr/"

transRevDlgKey :: PublicKey -> ByteString
transRevDlgKey = encodeWithKeyPrefix @DlgTransRevIter<|MERGE_RESOLUTION|>--- conflicted
+++ resolved
@@ -43,14 +43,8 @@
 import qualified Data.HashSet                 as HS
 import qualified Database.RocksDB             as Rocks
 
-<<<<<<< HEAD
-import           Pos.Binary.Class             (encodeStrict)
+import           Pos.Binary.Class             (encode)
 import           Pos.Crypto                   (PublicKey, pskIssuerPk, verifyPsk)
-=======
-import           Pos.Binary.Class             (encode)
-import           Pos.Crypto                   (PublicKey, pskIssuerPk,
-                                               verifyProxySecretKey)
->>>>>>> 43a2d079
 import           Pos.DB                       (RocksBatchOp (..), encodeWithKeyPrefix)
 import           Pos.DB.Class                 (DBIteratorClass (..), DBTag (..),
                                                MonadDBRead (..))
