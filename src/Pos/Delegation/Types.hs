--- conflicted
+++ resolved
@@ -8,37 +8,15 @@
        -- in Test.Pos.Communication.Identity.BinarySpec
        --, CheckProxySKConfirmed (..)
        --, CheckProxySKConfirmedRes (..)
-<<<<<<< HEAD
-       , DlgPayload
+         DlgPayload
        , DlgMemPool
-       ) where
-
-import           Data.DeriveTH       (derive, makeArbitrary)
-import           Test.QuickCheck     (Arbitrary (..), choose)
-import           Universum
-
-import           Pos.Core            (ProxySKHeavy, ProxySKLight, ProxySigLight)
-import           Pos.Crypto          (PublicKey)
-import           Pos.Types.Arbitrary ()
-
-----------------------------------------------------------------------------
--- Generic PSKs propagation
-----------------------------------------------------------------------------
-
--- | Message with delegated proxy secret key. Is used to propagate
--- both epoch-oriented psks (lightweight) and simple (heavyweight).
-data SendProxySK
-    = SendProxySKLight !ProxySKLight
-    | SendProxySKHeavy !ProxySKHeavy
-    deriving (Show, Eq, Ord, Generic)
-=======
->>>>>>> 414817a6
-
-         DlgPayload
        , ProxySKLightConfirmation
        ) where
 
-import           Pos.Core (ProxySKHeavy, ProxySKLight, ProxySigLight)
+import           Universum
+
+import           Pos.Core   (ProxySKHeavy, ProxySKLight, ProxySigLight)
+import           Pos.Crypto (PublicKey)
 
 type ProxySKLightConfirmation = (ProxySKLight, ProxySigLight ProxySKLight)
 
