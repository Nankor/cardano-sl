{-# LANGUAGE ScopedTypeVariables #-}
{-# LANGUAGE TypeFamilies        #-}
{-# LANGUAGE TypeOperators       #-}
{-# OPTIONS -fno-warn-unused-top-binds #-} -- for lenses

{- |

The initialization mode is used to build the node context (node resources).
We need a separate mode for this because our initialization procedures require
database access, slotting, logging, etc.

The tricky part specific to this mode is the use of futures. Some parts of the
'InitModeContext' become available *during* initialization, so we create thunks
out of thin air and fill them as we go. This way 'InitMode' has all instances
it needs at all stages of initialization, but some of those instances can be
unusable until the relevant parts of the context are set.

-}

module Pos.Launcher.Mode
       ( InitMode
       , runInitMode
       , InitModeContext(..)
       , newInitFuture
       ) where

import           Universum

import           Control.Lens          (makeLensesWith)
import qualified Control.Monad.Reader  as Mtl
import           Ether.Internal        (HasLens (..))
import           Mockable.Production   (Production)
import           System.IO.Unsafe      (unsafeInterleaveIO)

import           Pos.Block.Core        (Block, BlockHeader)
import           Pos.Block.Types       (Undo)
<<<<<<< HEAD
import           Pos.Context.Context   (GenesisUtxo)
import           Pos.Core              (IsHeader, Timestamp, HasCoreConstants)
=======
import           Pos.Core              (IsHeader, Timestamp)
>>>>>>> 444e1e61
import           Pos.DB                (NodeDBs)
import           Pos.DB.Block          (dbGetBlockDefault, dbGetBlockSscDefault,
                                        dbGetHeaderDefault, dbGetHeaderSscDefault,
                                        dbGetUndoDefault, dbGetUndoSscDefault,
                                        dbPutBlundDefault)
import           Pos.DB.Class          (MonadBlockDBGeneric (..),
                                        MonadBlockDBGenericWrite (..), MonadDB (..),
                                        MonadDBRead (..))
import           Pos.DB.Rocks          (dbDeleteDefault, dbGetDefault,
                                        dbIterSourceDefault, dbPutDefault,
                                        dbWriteBatchDefault)
import           Pos.Genesis           (GenesisContext, GenesisUtxo, GenesisWStakeholders)
import           Pos.Lrc.Context       (LrcContext)
import           Pos.Slotting          (HasSlottingVar (..), SlottingData)
import           Pos.Slotting.Class    (MonadSlots (..))
import           Pos.Slotting.Impl.Sum (SlottingContextSum, currentTimeSlottingSum,
                                        getCurrentSlotBlockingSum,
                                        getCurrentSlotInaccurateSum, getCurrentSlotSum)
import           Pos.Slotting.MemState (MonadSlotsData (..), getSlottingDataDefault,
                                        getSystemStartDefault, putSlottingDataDefault,
                                        waitPenultEpochEqualsDefault)
import           Pos.Ssc.Class.Helpers (SscHelpersClass)
import           Pos.Ssc.Class.Types   (SscBlock)
import           Pos.Util              (Some (..))
import           Pos.Util.Util         (postfixLFields)

-- | 'newInitFuture' creates a thunk and a procedure to fill it. This can be
-- used to create a data structure and initialize it gradually while doing some
-- IO (e.g. accessing the database).
-- There are two contracts the caller must obey:
-- * the thunk isn't forced until the procedure to fill it was called.
--   Violation of this contract will lead to an error:
--     "thread blocked indefinitely in an MVar operation".
-- * the procedure to fill the thunk is called at most one time or multiple
--   times but with equivalent values.  Violation of this contract will lead
--   to non-deterministic choice of which value will be used.
newInitFuture :: (MonadIO m, MonadIO m') => m (a, a -> m' ())
newInitFuture = do
    v <- newEmptyMVar
    r <- liftIO $ unsafeInterleaveIO (readMVar v)
    pure (r, putMVar v)

-- The fields are lazy on purpose: this allows using them with
-- futures.
data InitModeContext ssc = InitModeContext
    { imcNodeDBs            :: NodeDBs
    , imcGenesisContext     :: GenesisContext
    , imcSlottingVar        :: (Timestamp, TVar SlottingData)
    , imcSlottingContextSum :: SlottingContextSum
    , imcLrcContext         :: LrcContext
    }

makeLensesWith postfixLFields ''InitModeContext

type InitMode ssc = Mtl.ReaderT (InitModeContext ssc) Production

runInitMode :: InitModeContext ssc -> InitMode ssc a -> Production a
runInitMode = flip Mtl.runReaderT

instance HasLens NodeDBs (InitModeContext ssc) NodeDBs where
    lensOf = imcNodeDBs_L

instance HasLens GenesisContext (InitModeContext ssc) GenesisContext where
    lensOf = imcGenesisContext_L

instance HasLens GenesisUtxo (InitModeContext ssc) GenesisUtxo where
    lensOf = imcGenesisContext_L . lensOf @GenesisUtxo

instance HasLens GenesisWStakeholders (InitModeContext ssc) GenesisWStakeholders where
    lensOf = imcGenesisContext_L . lensOf @GenesisWStakeholders

instance HasLens SlottingContextSum (InitModeContext ssc) SlottingContextSum where
    lensOf = imcSlottingContextSum_L

instance HasLens LrcContext (InitModeContext ssc) LrcContext where
    lensOf = imcLrcContext_L

instance HasSlottingVar (InitModeContext ssc) where
    slottingTimestamp = imcSlottingVar_L . _1
    slottingVar = imcSlottingVar_L . _2

instance MonadDBRead (InitMode ssc) where
    dbGet = dbGetDefault
    dbIterSource = dbIterSourceDefault

instance MonadDB (InitMode ssc) where
    dbPut = dbPutDefault
    dbWriteBatch = dbWriteBatchDefault
    dbDelete = dbDeleteDefault

instance
    (HasCoreConstants, SscHelpersClass ssc) =>
    MonadBlockDBGeneric (BlockHeader ssc) (Block ssc) Undo (InitMode ssc)
  where
    dbGetBlock  = dbGetBlockDefault @ssc
    dbGetUndo   = dbGetUndoDefault @ssc
    dbGetHeader = dbGetHeaderDefault @ssc

instance (HasCoreConstants, SscHelpersClass ssc) =>
         MonadBlockDBGenericWrite (BlockHeader ssc) (Block ssc) Undo (InitMode ssc) where
    dbPutBlund = dbPutBlundDefault

instance
    (HasCoreConstants, SscHelpersClass ssc) =>
    MonadBlockDBGeneric (Some IsHeader) (SscBlock ssc) () (InitMode ssc)
  where
    dbGetBlock  = dbGetBlockSscDefault @ssc
    dbGetUndo   = dbGetUndoSscDefault @ssc
    dbGetHeader = dbGetHeaderSscDefault @ssc

instance MonadSlotsData (InitMode ssc) where
    getSystemStart = getSystemStartDefault
    getSlottingData = getSlottingDataDefault
    waitPenultEpochEquals = waitPenultEpochEqualsDefault
    putSlottingData = putSlottingDataDefault

instance HasCoreConstants => MonadSlots (InitMode ssc) where
    getCurrentSlot = getCurrentSlotSum
    getCurrentSlotBlocking = getCurrentSlotBlockingSum
    getCurrentSlotInaccurate = getCurrentSlotInaccurateSum
    currentTimeSlotting = currentTimeSlottingSum<|MERGE_RESOLUTION|>--- conflicted
+++ resolved
@@ -34,12 +34,7 @@
 
 import           Pos.Block.Core        (Block, BlockHeader)
 import           Pos.Block.Types       (Undo)
-<<<<<<< HEAD
-import           Pos.Context.Context   (GenesisUtxo)
 import           Pos.Core              (IsHeader, Timestamp, HasCoreConstants)
-=======
-import           Pos.Core              (IsHeader, Timestamp)
->>>>>>> 444e1e61
 import           Pos.DB                (NodeDBs)
 import           Pos.DB.Block          (dbGetBlockDefault, dbGetBlockSscDefault,
                                         dbGetHeaderDefault, dbGetHeaderSscDefault,
