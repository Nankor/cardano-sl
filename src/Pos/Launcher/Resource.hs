--- conflicted
+++ resolved
@@ -48,17 +48,10 @@
 import           Pos.Context                 (BlkSemaphore (..), ConnectedPeers (..),
                                               GenesisLeaders (..), GenesisUtxo (..),
                                               NodeContext (..), StartTime (..))
-<<<<<<< HEAD
-import           Pos.Core                    (Timestamp ())
-import           Pos.DB                      (MonadDBRead)
-import           Pos.DB.Block                (runBlockDBRedirect)
-=======
 import           Pos.Core                    (Timestamp)
 import           Pos.DB                      (MonadDBRead, NodeDBs)
->>>>>>> f374a970
 import           Pos.DB.DB                   (closeNodeDBs, initNodeDBs, openNodeDBs)
 import           Pos.DB.GState               (getTip)
-import           Pos.DB.Rocks                (NodeDBs, runDBRealRedirect)
 import           Pos.Delegation.Class        (DelegationVar)
 import           Pos.DHT.Real                (KademliaDHTInstance, KademliaParams (..),
                                               startDHTInstance, stopDHTInstance)
@@ -131,49 +124,6 @@
     -> Production (NodeResources ssc Production)
 allocateNodeResources np@NodeParams {..} sscnp = do
     db <- openNodeDBs npRebuildDb npDbPathM
-<<<<<<< HEAD
-    -- TODO: usage of 'runResourceT' here is strange.
-    let runDBAction = flip Ether.runReaderT' db . runDBRealRedirect
-    let genLeaders = genesisLeaders npCustomUtxo
-    -- DB initialization is hard.
-    flip
-        Ether.runReadersT
-        ( Tagged @GenesisUtxo (GenesisUtxo npCustomUtxo)
-        , Tagged @GenesisLeaders (GenesisLeaders genLeaders)
-        , Tagged @NodeDBs db
-        , Tagged @NodeParams np) $
-        runDBRealRedirect . runBlockDBRedirect $ initNodeDBs @ssc
-    ctx@NodeContext {..} <- runDBAction $ allocateNodeContext np sscnp
-    initTip <- runDBAction getTip
-    setupLoggers $ bpLoggingParams npBaseParams
-    dlgVar <- RWV.new def
-    txpVar <- mkTxpLocalData mempty initTip
-    peerState <- liftIO SM.newIO
-    sscState <-
-        runDBAction .
-        flip
-            Ether.runReadersT
-            ( Tagged @SlottingVar ncSlottingVar
-            , Tagged @SlottingContextSum ncSlottingContext
-            , Tagged @LrcContext ncLrcContext) .
-        runSlotsDataRedirect . runSlotsRedirect $
-        mkSscState @ssc
-    nrTransport <- createTransportTCP $ npTcpAddr npNetwork
-    nrJLogHandle <-
-        case npJLFile of
-            Nothing -> pure Nothing
-            Just fp -> Just <$> openFile fp WriteMode
-    return
-        NodeResources
-        { nrContext = ctx
-        , nrDBs = db
-        , nrSscState = sscState
-        , nrTxpState = txpVar
-        , nrDlgState = dlgVar
-        , nrPeerState = peerState
-        , ..
-        }
-=======
     (futureLrcContext, putLrcContext) <- newInitFuture
     (futureSlottingVar, putSlottingVar) <- newInitFuture
     (futureSlottingContext, putSlottingContext) <- newInitFuture
@@ -212,7 +162,6 @@
             , nrPeerState = peerState
             , ..
             }
->>>>>>> f374a970
 
 -- | Release all resources used by node. They must be released eventually.
 releaseNodeResources ::
