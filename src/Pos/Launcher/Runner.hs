{-# LANGUAGE AllowAmbiguousTypes   #-}
{-# LANGUAGE CPP                   #-}
{-# LANGUAGE ConstraintKinds       #-}
{-# LANGUAGE FlexibleContexts      #-}
{-# LANGUAGE LambdaCase            #-}
{-# LANGUAGE MultiParamTypeClasses #-}
{-# LANGUAGE ScopedTypeVariables   #-}
{-# LANGUAGE TemplateHaskell       #-}

-- | Runners in various modes.

module Pos.Launcher.Runner
       (
         -- * High level runners
         runRawRealMode
       , runProductionMode
       , runStatsMode
       , runServiceMode

         -- * Service runners
       , runSupporterReal
       , runTimeSlaveReal
       , runTimeLordReal

       -- * Exported for custom usage in CLI utils
       , addDevListeners
       , setupLoggers
       , bracketDHTInstance
<<<<<<< HEAD
       , runTimed
       , runKDHT
=======
       , runOurDialog
>>>>>>> df55a53b
       ) where

import           Control.Concurrent.MVar         (newEmptyMVar, newMVar, takeMVar,
                                                  tryReadMVar)
import           Control.Monad                   (fail)
import           Control.Monad.Catch             (bracket)
import           Control.Monad.Trans.Control     (MonadBaseControl)
import           Control.Monad.Trans.Resource    (allocate, runResourceT)
import           Control.TimeWarp.Rpc            (Dialog, Transfer, commLoggerName,
                                                  runDialog, runTransfer)
import           Control.TimeWarp.Timed          (MonadTimed, currentTime, fork,
                                                  killThread, repeatForever, runTimedIO,
                                                  runTimedIO, sec)

import           Data.Acquire                    (withEx)
import           Data.List                       (nub)
import qualified Data.Time                       as Time
import           Formatting                      (build, sformat, shown, (%))
import           System.Directory                (doesDirectoryExist,
                                                  removeDirectoryRecursive)
import           System.FilePath                 ((</>))
import           System.Wlog                     (LoggerName (..), WithLogger, logDebug,
                                                  logInfo, logWarning, releaseAllHandlers,
                                                  traverseLoggerConfig, usingLoggerName)
import           Universum

import           Pos.Binary                      ()
import           Pos.CLI                         (readLoggerConfig)
import           Pos.Communication               (MutSocketState, SysStartRequest (..),
                                                  allListeners, newMutSocketState,
                                                  noCacheMessageNames,
                                                  sysStartReqListener,
                                                  sysStartReqListenerSlave,
                                                  sysStartRespListener)
import           Pos.Constants                   (RunningMode (..), defaultPeers,
                                                  isDevelopment, runningMode)
import           Pos.DHT.Model                   (BiP (..), ListenerDHT, MonadDHT (..),
                                                  mapListenerDHT, sendToNeighbors)
#ifdef WITH_ROCKS
import qualified Pos.Modern.DB                   as Modern
import qualified Pos.Modern.Txp.Holder           as Modern
import qualified Pos.Modern.Txp.Storage.UtxoView as Modern
#endif
import           Pos.Context                     (ContextHolder (..), NodeContext (..),
                                                  defaultProxyStorage, runContextHolder)
import           Pos.DHT.Model.Class             (DHTPacking, MonadDHTDialog)
import           Pos.DHT.Real                    (KademliaDHT, KademliaDHTConfig (..),
                                                  KademliaDHTInstance,
                                                  KademliaDHTInstanceConfig (..),
                                                  runKademliaDHT, startDHTInstance,
                                                  stopDHTInstance)
import           Pos.Launcher.Param              (BaseParams (..), LoggingParams (..),
                                                  NodeParams (..))
import           Pos.Ssc.Class                   (SscConstraint, SscNodeContext,
                                                  SscParams, sscCreateNodeContext)
import           Pos.Ssc.LocalData               (runSscLDImpl)
import           Pos.State                       (NodeState, closeState, openMemState,
                                                  openState, runDBHolder)
import           Pos.State.Storage               (storageFromUtxo)
import           Pos.Statistics                  (getNoStatsT, runStatsT)
import           Pos.Types                       (Timestamp (Timestamp), timestampF)
import           Pos.Util                        (runWithRandomIntervals)
import           Pos.Worker                      (statsWorkers)
<<<<<<< HEAD
import           Pos.WorkMode                    (MinWorkMode, ProductionMode,
                                                  RawRealMode, ServiceMode, SocketState,
                                                  StatsMode, runTxLDImpl)
=======
import           Pos.WorkMode                    (ProductionMode, RawRealMode,
                                                  ServiceMode, StatsMode, TimedMode,
                                                  runTxLDImpl)
>>>>>>> df55a53b

----------------------------------------------------------------------------
-- Service node runners
----------------------------------------------------------------------------

-- | Runs node as time-slave inside IO monad.
runTimeSlaveReal :: KademliaDHTInstance -> BaseParams -> IO Timestamp
runTimeSlaveReal inst bp = do
    mvar <- liftIO newEmptyMVar
    runServiceMode inst bp (listeners mvar) $
      case runningMode of
         Development -> do
           tId <- fork $
             runWithRandomIntervals (sec 10) (sec 60) $ liftIO (tryReadMVar mvar) >>= \case
                 Nothing -> do
                    logInfo "Asking neighbors for system start"
                    (void $ sendToNeighbors SysStartRequest) `catchAll`
                       \e -> logDebug $ sformat
                       ("Error sending SysStartRequest to neighbors: " % shown) e
                 Just _ -> fail "Close thread"
           t <- liftIO $ takeMVar mvar
           killThread tId
           t <$ logInfo (sformat ("[Time slave] adopted system start " % timestampF) t)
         Production ts -> logWarning "Time slave launched in Production" $> ts
  where
    listeners mvar =
      if isDevelopment
         then [sysStartReqListenerSlave, sysStartRespListener mvar]
         else []

-- | Runs time-lord to acquire system start.
runTimeLordReal :: LoggingParams -> IO Timestamp
runTimeLordReal lp@LoggingParams{..} = loggerBracket lp $ do
    t <- getCurTimestamp
    usingLoggerName lpRunnerTag (doLog t) $> t
  where
    doLog t = do
        realTime <- liftIO Time.getZonedTime
        logInfo (sformat ("[Time lord] System start: " %timestampF%", i. e.: "%shown) t realTime)

runSupporterReal :: KademliaDHTInstance -> BaseParams -> IO ()
runSupporterReal inst bp = runServiceMode inst bp [] $ do
    supporterKey <- currentNodeKey
    logInfo $ sformat ("Supporter key: " % build) supporterKey
    repeatForever (sec 5) (const . return $ sec 5) $
        getKnownPeers >>= logInfo . sformat ("Known peers: " % build)

----------------------------------------------------------------------------
-- High level runners
----------------------------------------------------------------------------

-- | RawRealMode runner.
runRawRealMode
    :: forall ssc c.
       SscConstraint ssc
    => KademliaDHTInstance
    -> NodeParams
    -> SscParams ssc
    -> [ListenerDHT (MutSocketState ssc) (RawRealMode ssc)]
    -> RawRealMode ssc c
    -> IO c
runRawRealMode inst np@NodeParams {..} sscnp listeners action = runResourceT $ do
    putText $ "Running listeners number: " <> show (length listeners)
    lift $ setupLoggers lp
    legacyDB <- snd <$> allocate openDb closeDb
#ifdef WITH_ROCKS
    modernDBs <- Modern.openNodeDBs (npDbPathM </> "zhogovo")
    let initTip = notImplemented -- init tip must be here
#endif
    let run db =
            runOurDialog newMutSocketState lpRunnerTag .
            runDBHolder db .
#ifdef WITH_ROCKS
            Modern.runDBHolder modernDBs .
#endif
            withEx (sscCreateNodeContext @ssc sscnp) $ flip (runCH np) .
            runSscLDImpl .
            runTxLDImpl .
#ifdef WITH_ROCKS
            flip Modern.runTxpLDHolderUV (Modern.createFromDB . Modern._utxoDB $ modernDBs) .
#endif
            runKDHT inst npBaseParams listeners $
            nodeStartMsg npBaseParams >> action
    lift $ run legacyDB
  where
    lp@LoggingParams {..} = bpLoggingParams npBaseParams
    mStorage = storageFromUtxo <$> npCustomUtxo
    openDb :: IO (NodeState ssc)
    openDb = do
        -- we rebuild DB manually, because we need to remove
        -- everything in npDbPath
        let rebuild fp =
                whenM ((npRebuildDb &&) <$> doesDirectoryExist fp) $
                removeDirectoryRecursive fp
        whenJust npDbPath rebuild
        runOurDialog newMutSocketState lpRunnerTag $
            maybe
                (openMemState mStorage)
                (openState mStorage False)
                ((</> "main") <$> npDbPath)
    closeDb :: NodeState ssc -> IO ()
    closeDb = closeState

-- | ProductionMode runner.
runProductionMode
    :: forall ssc a.
       SscConstraint ssc
    => KademliaDHTInstance -> NodeParams -> SscParams ssc ->
       ProductionMode ssc a -> IO a
runProductionMode inst np@NodeParams {..} sscnp =
    runRawRealMode inst np sscnp listeners . getNoStatsT
  where
    listeners = addDevListeners npSystemStart noStatsListeners
    noStatsListeners = map (mapListenerDHT getNoStatsT) (allListeners @ssc)

-- | StatsMode runner.
-- [CSL-169]: spawn here additional listener, which would accept stat queries
-- can be done as part of refactoring (or someone who will refactor will create new issue).
runStatsMode
    :: forall ssc a.
       SscConstraint ssc
    => KademliaDHTInstance -> NodeParams -> SscParams ssc -> StatsMode ssc a
    -> IO a
runStatsMode inst np@NodeParams {..} sscnp action =
    runRawRealMode inst np sscnp listeners $ runStatsT $ do
    mapM_ fork statsWorkers
    action
  where
    listeners = addDevListeners npSystemStart sListeners
    sListeners = map (mapListenerDHT runStatsT) $ allListeners @ssc

-- | ServiceMode runner.
runServiceMode
    :: KademliaDHTInstance
    -> BaseParams
    -> [ListenerDHT () ServiceMode]
    -> ServiceMode a
    -> IO a
runServiceMode inst bp@BaseParams{..} listeners action = loggerBracket bpLoggingParams $ do
    runOurDialog pass (lpRunnerTag bpLoggingParams) . runKDHT inst bp listeners $
        nodeStartMsg bp >> action

----------------------------------------------------------------------------
-- Lower level runners
----------------------------------------------------------------------------

runKDHT
    :: ( MonadBaseControl IO m
       , WithLogger m
       , MonadIO m
       , MonadTimed m
       , MonadMask m
       , MonadDHTDialog socketState m)
    => KademliaDHTInstance
    -> BaseParams
    -> [ListenerDHT socketState (KademliaDHT m)]
    -> KademliaDHT m a
    -> m a
runKDHT dhtInstance BaseParams {..} listeners = runKademliaDHT kadConfig
  where
    kadConfig =
      KademliaDHTConfig
      { kdcPort = bpPort
      , kdcListeners = listeners
      , kdcMessageCacheSize = 1000000
      , kdcEnableBroadcast = True
      , kdcNoCacheMessageNames = noCacheMessageNames
      , kdcDHTInstance = dhtInstance
      }

runCH :: MonadIO m
      => NodeParams -> SscNodeContext ssc -> ContextHolder ssc m a -> m a
runCH NodeParams {..} sscNodeContext act = do
    jlFile <- liftIO (maybe (pure Nothing) (fmap Just . newMVar) npJLFile)
    semaphore <- liftIO newEmptyMVar
    proxyStorage <- liftIO $ newMVar defaultProxyStorage
    let ctx =
            NodeContext
            { ncSystemStart = npSystemStart
            , ncSecretKey = npSecretKey
            , ncTimeLord = npTimeLord
            , ncJLFile = jlFile
            , ncDbPath = npDbPath
            , ncProxyStorage = proxyStorage
            , ncSscContext = sscNodeContext
            , ncPropagation = npPropagation
            , ncBlkSemaphore = semaphore
            }
    runContextHolder ctx act

runOurDialog
    :: IO socketState
    -> LoggerName
    -> Dialog DHTPacking (Transfer socketState) a
    -> IO a
runOurDialog ssInitializer loggerName =
    runTimedIO .
    usingLoggerName loggerName . runTransfer ssInitializer . runDialog BiP

runTimed :: LoggerName -> TimedMode a -> IO a
runTimed loggerName = runTimedIO . usingLoggerName loggerName

----------------------------------------------------------------------------
-- Utilities
----------------------------------------------------------------------------

nodeStartMsg :: WithLogger m => BaseParams -> m ()
nodeStartMsg BaseParams {..} = logInfo msg
  where
    msg = sformat ("Started node, joining to DHT network " %build) bpDHTPeers

-- | Get current time as Timestamp. It is intended to be used when you
-- launch the first node. It doesn't make sense in emulation mode.
getCurTimestamp :: IO Timestamp
getCurTimestamp = Timestamp <$> runTimedIO currentTime

setupLoggers :: MonadIO m => LoggingParams -> m ()
setupLoggers LoggingParams{..} = do
    lpLoggerConfig <- readLoggerConfig lpConfigPath
    traverseLoggerConfig (commMapper . dhtMapper) lpLoggerConfig lpHandlerPrefix
  where
    commMapper name | name == "comm" = commLoggerName
                    | otherwise      = name
    dhtMapper  name | name == "dht"  = dhtLoggerName (Proxy :: Proxy (RawRealMode ssc))
                    | otherwise      = name

loggerBracket :: LoggingParams -> IO a -> IO a
loggerBracket lp = bracket_ (setupLoggers lp) releaseAllHandlers

-- | RAII for node starter.
<<<<<<< HEAD
addDevListeners
    :: (MonadDHTDialog SocketState m, MinWorkMode m)
    => Timestamp
    -> [ListenerDHT SocketState m]
    -> [ListenerDHT SocketState m]
addDevListeners sysStart ls =
=======
addDevListeners :: NodeParams
                -> [ListenerDHT (MutSocketState ssc) (RawRealMode ssc)]
                -> [ListenerDHT (MutSocketState ssc) (RawRealMode ssc)]
addDevListeners NodeParams{..} ls =
>>>>>>> df55a53b
    if isDevelopment
    then sysStartReqListener sysStart : ls
    else ls

bracketDHTInstance
    :: BaseParams -> (KademliaDHTInstance -> IO a) -> IO a
bracketDHTInstance BaseParams {..} = bracket acquire release
  where
    loggerName = lpRunnerTag bpLoggingParams
    acquire = runTimed loggerName $ startDHTInstance instConfig
    release = runTimed loggerName . stopDHTInstance
    instConfig =
        KademliaDHTInstanceConfig
        { kdcKeyOrType = bpDHTKeyOrType
        , kdcPort = bpPort
        , kdcInitialPeers = nub $ bpDHTPeers ++ defaultPeers
        , kdcExplicitInitial = bpDHTExplicitInitial
        }<|MERGE_RESOLUTION|>--- conflicted
+++ resolved
@@ -26,12 +26,8 @@
        , addDevListeners
        , setupLoggers
        , bracketDHTInstance
-<<<<<<< HEAD
-       , runTimed
        , runKDHT
-=======
        , runOurDialog
->>>>>>> df55a53b
        ) where
 
 import           Control.Concurrent.MVar         (newEmptyMVar, newMVar, takeMVar,
@@ -95,15 +91,9 @@
 import           Pos.Types                       (Timestamp (Timestamp), timestampF)
 import           Pos.Util                        (runWithRandomIntervals)
 import           Pos.Worker                      (statsWorkers)
-<<<<<<< HEAD
 import           Pos.WorkMode                    (MinWorkMode, ProductionMode,
-                                                  RawRealMode, ServiceMode, SocketState,
-                                                  StatsMode, runTxLDImpl)
-=======
-import           Pos.WorkMode                    (ProductionMode, RawRealMode,
-                                                  ServiceMode, StatsMode, TimedMode,
-                                                  runTxLDImpl)
->>>>>>> df55a53b
+                                                  RawRealMode, ServiceMode, StatsMode,
+                                                  TimedMode, runTxLDImpl)
 
 ----------------------------------------------------------------------------
 -- Service node runners
@@ -334,19 +324,13 @@
 loggerBracket lp = bracket_ (setupLoggers lp) releaseAllHandlers
 
 -- | RAII for node starter.
-<<<<<<< HEAD
 addDevListeners
-    :: (MonadDHTDialog SocketState m, MinWorkMode m)
+    :: (MonadDHTDialog (MutSocketState ssc) m,
+        MinWorkMode (MutSocketState ssc) m)
     => Timestamp
-    -> [ListenerDHT SocketState m]
-    -> [ListenerDHT SocketState m]
+    -> [ListenerDHT (MutSocketState ssc) m]
+    -> [ListenerDHT (MutSocketState ssc) m]
 addDevListeners sysStart ls =
-=======
-addDevListeners :: NodeParams
-                -> [ListenerDHT (MutSocketState ssc) (RawRealMode ssc)]
-                -> [ListenerDHT (MutSocketState ssc) (RawRealMode ssc)]
-addDevListeners NodeParams{..} ls =
->>>>>>> df55a53b
     if isDevelopment
     then sysStartReqListener sysStart : ls
     else ls
