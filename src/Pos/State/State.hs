--- conflicted
+++ resolved
@@ -56,32 +56,17 @@
 import           Serokell.Util         (VerificationRes)
 import           Universum
 
-<<<<<<< HEAD
-import           Pos.Crypto               (PublicKey, SecretKey, Share, Threshold,
-                                           VssKeyPair, VssPublicKey)
-import           Pos.Slotting             (MonadSlots, getCurrentSlot)
-import           Pos.Ssc.Class.Storage    (SscStorageClass (..), SscStorageMode)
-import           Pos.Ssc.Class.Types      (Ssc (SscMessage, SscPayload, SscStorage, SscToken))
-import           Pos.State.Acidic         (DiskState, tidyState)
-import qualified Pos.State.Acidic         as A
-import           Pos.State.Storage        (ProcessBlockRes (..), ProcessTxRes (..),
-                                           Storage)
-import           Pos.Types                (Block, EpochIndex, GenesisBlock, HeaderHash,
-                                           MainBlock, MainBlockHeader, SlotId,
-                                           SlotLeaders, Tx)
-=======
 import           Pos.Crypto            (PublicKey, SecretKey, Share, Threshold,
                                         VssKeyPair, VssPublicKey)
 import           Pos.Slotting          (MonadSlots, getCurrentSlot)
 import           Pos.Ssc.Class.Storage (SscStorageClass (..), SscStorageMode)
-import           Pos.Ssc.Class.Types   (SscTypes (SscMessage, SscPayload, SscStorage, SscToken))
+import           Pos.Ssc.Class.Types   (Ssc (SscMessage, SscPayload, SscStorage, SscToken))
 import           Pos.State.Acidic      (DiskState, tidyState)
 import qualified Pos.State.Acidic      as A
 import           Pos.State.Storage     (ProcessBlockRes (..), ProcessTxRes (..), Storage)
 import           Pos.Types             (Block, EpochIndex, GenesisBlock, HeaderHash,
                                         MainBlock, MainBlockHeader, SlotId, SlotLeaders,
                                         Tx)
->>>>>>> 7d768eb8
 
 -- | NodeState encapsulates all the state stored by node.
 type NodeState ssc = DiskState ssc
