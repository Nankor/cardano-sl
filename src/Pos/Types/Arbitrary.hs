--- conflicted
+++ resolved
@@ -112,17 +112,12 @@
 instance Arbitrary LocalSlotIndex where
     arbitrary = choose (0, epochSlots - 1)
 
-<<<<<<< HEAD
-instance Arbitrary TxInWitness where
+instance (Bi TxOut, Bi Tx) => Arbitrary TxInWitness where
     arbitrary = oneof [
         PkWitness <$> arbitrary <*> arbitrary,
         -- this can generate a redeemer script where a validator script is
         -- needed and vice-versa, but it doesn't matter
         ScriptWitness <$> arbitrary <*> arbitrary ]
-=======
-instance (Bi TxOut, Bi Tx) => Arbitrary TxInWitness where
-    arbitrary = PkWitness <$> arbitrary <*> arbitrary
->>>>>>> c34671ab
 
 instance Bi Tx => Arbitrary TxIn where
     arbitrary = do
