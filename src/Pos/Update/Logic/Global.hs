{-# LANGUAGE ConstraintKinds     #-}
{-# LANGUAGE Rank2Types          #-}
{-# LANGUAGE ScopedTypeVariables #-}

-- | Logic of local data processing in Update System.

module Pos.Update.Logic.Global
       ( usApplyBlocks
       , usCanCreateBlock
       , usRollbackBlocks
       , usVerifyBlocks
       ) where

import           Control.Monad.Except (MonadError, runExceptT)
import           Data.Default         (Default (def))
import qualified Data.HashMap.Strict  as HM
import           System.Wlog          (WithLogger, logError, modifyLoggerName)
import           Universum

import           Pos.Constants        (lastKnownBlockVersion)
import           Pos.Context          (WithNodeContext)
import qualified Pos.DB               as DB
import           Pos.DB.GState        (UpdateOp (..))
<<<<<<< HEAD
import           Pos.Ssc.Class        (SscHelpersClass)
import           Pos.Types            (ApplicationName, Block, BlockSignature (..),
                                       BlockVersion, NumSoftwareVersion,
                                       SoftwareVersion (..), addressHash, blockSize,
                                       blockSlot, epochIndexL, gbBody, gbHeader,
                                       gbhConsensus, gbhExtra, headerHash,
                                       mbUpdatePayload, mcdLeaderKey, mcdSignature,
=======
import           Pos.Ssc.Class        (Ssc)
import           Pos.Types            (ApplicationName, Block, BlockVersion,
                                       NumSoftwareVersion, SoftwareVersion (..),
                                       addressHash, blockSize, blockSlot, epochIndexL,
                                       gbBody, gbHeader, gbhConsensus, gbhExtra,
                                       headerHash, mbUpdatePayload, mcdLeaderKey,
>>>>>>> 04917d1c
                                       mehBlockVersion)
import           Pos.Update.Core      (BlockVersionData, UpId)
import           Pos.Update.Error     (USError (USInternalError))
import           Pos.Update.Poll      (BlockVersionState, ConfirmedProposalState,
                                       MonadPoll, PollModifier (..), PollVerFailure,
                                       ProposalState, USUndo, canCreateBlockBV, execPollT,
                                       execRollT, processGenesisBlock,
                                       recordBlockIssuance, rollbackUS, runDBPoll,
                                       runPollT, verifyAndApplyUSPayload, verifyBlockSize)
import           Pos.Util             (Color (Red), NE, NewestFirst, OldestFirst,
                                       colorize, inAssertMode)

type USGlobalApplyMode ssc m = ( WithLogger m
                               , DB.MonadDB ssc m
                               , SscHelpersClass ssc
                               , WithNodeContext ssc m)
type USGlobalVerifyMode ssc m = ( DB.MonadDB ssc m
                                , MonadError PollVerFailure m
                                , SscHelpersClass ssc
                                , WithNodeContext ssc m
                                , WithLogger m)

withUSLogger :: WithLogger m => m a -> m a
withUSLogger = modifyLoggerName (<> "us")

-- | Apply chain of /definitely/ valid blocks to US part of GState DB
-- and to US local data. This function assumes that no other thread
-- applies block in parallel. It also assumes that parent of oldest
-- block is current tip.  If verification is done prior to
-- application, one can pass 'PollModifier' obtained from verification
-- to this function.
usApplyBlocks
    :: (MonadThrow m, USGlobalApplyMode ssc m)
    => OldestFirst NE (Block ssc)
    -> Maybe PollModifier
    -> m [DB.SomeBatchOp]
usApplyBlocks blocks modifierMaybe = withUSLogger $
    case modifierMaybe of
        Nothing -> do
            verdict <- runExceptT $ usVerifyBlocks blocks
            either onFailure (return . modifierToBatch . fst) verdict
        Just modifier -> do
            -- TODO: I suppose such sanity checks should be done at higher
            -- level.
            inAssertMode $ do
                verdict <- runExceptT $ usVerifyBlocks blocks
                either onFailure (const pass) verdict
            return $ modifierToBatch modifier
  where
    onFailure failure = do
        let msg = "usVerifyBlocks failed in 'apply': " <> pretty failure
        logError $ colorize Red msg
        throwM $ USInternalError msg

-- | Revert application of given blocks to US part of GState DB and US local
-- data. The caller must ensure that the tip stored in DB is 'headerHash' of
-- head.
usRollbackBlocks
    :: forall ssc m.
       USGlobalApplyMode ssc m
    => NewestFirst NE (Block ssc, USUndo) -> m [DB.SomeBatchOp]
usRollbackBlocks blunds = withUSLogger $
    modifierToBatch <$>
    (runDBPoll . execPollT def $ mapM_ (rollbackUS . snd) blunds)

-- | Verify whether sequence of blocks can be applied to US part of
-- current GState DB.  This function doesn't make pure checks, they
-- are assumed to be done earlier, most likely during objects
-- construction.
usVerifyBlocks
    :: (USGlobalVerifyMode ssc m)
    => OldestFirst NE (Block ssc) -> m (PollModifier, OldestFirst NE USUndo)
usVerifyBlocks blocks = withUSLogger $ swap <$> run (mapM verifyBlock blocks)
  where
    run = runDBPoll . runPollT def

verifyBlock
    :: (USGlobalVerifyMode ssc m, MonadPoll m)
    => Block ssc -> m USUndo
verifyBlock (Left genBlk) =
    execRollT $ processGenesisBlock (genBlk ^. epochIndexL)
verifyBlock (Right blk) =
    execRollT $ do
        verifyAndApplyUSPayload
            True
            (Right $ blk ^. gbHeader)
            (blk ^. gbBody . mbUpdatePayload)
        -- Block issuance can't affect verification and application of US payload,
        -- so it's fine to separate it.
        -- Note, however, that it's important to do it after
        -- 'verifyAndApplyUSPayload', because there we assume that block
        -- version is confirmed.
        let leaderPk = blk ^. gbHeader . gbhConsensus . mcdLeaderKey
        recordBlockIssuance
            (addressHash leaderPk)
            (blk ^. gbHeader . gbhExtra . mehBlockVersion)
            (blk ^. blockSlot)
            (headerHash blk)
        -- Block size check doesn't interfere with other checks too, so
        -- it's separated.
        verifyBlockSize (headerHash blk) (blockSize blk)

-- | Checks whether our software can create block according to current
-- global state.
usCanCreateBlock
    :: (WithLogger m, WithNodeContext ssc m, DB.MonadDB ssc m)
    => m Bool
usCanCreateBlock =
    withUSLogger $ runDBPoll $ canCreateBlockBV lastKnownBlockVersion

----------------------------------------------------------------------------
-- Conversion to batch
----------------------------------------------------------------------------

modifierToBatch :: PollModifier -> [DB.SomeBatchOp]
modifierToBatch PollModifier {..} =
    concat $
    [ bvsModifierToBatch pmNewBVs pmDelBVs
    , lastAdoptedModifierToBatch pmAdoptedBVFull
    , confirmedVerModifierToBatch  pmNewConfirmed pmDelConfirmed
    , confirmedPropModifierToBatch pmNewConfirmedProps pmDelConfirmedProps
    , upModifierToBatch pmNewActiveProps pmDelActivePropsIdx
    ]

bvsModifierToBatch
    :: HashMap BlockVersion BlockVersionState
    -> HashSet BlockVersion
    -> [DB.SomeBatchOp]
bvsModifierToBatch (HM.toList -> added) (toList -> deleted) = addOps ++ delOps
  where
    addOps = map (DB.SomeBatchOp . uncurry SetBVState) added
    delOps = map (DB.SomeBatchOp . DelBV) deleted

lastAdoptedModifierToBatch :: Maybe (BlockVersion, BlockVersionData) -> [DB.SomeBatchOp]
lastAdoptedModifierToBatch Nothing          = []
lastAdoptedModifierToBatch (Just (bv, bvd)) = [DB.SomeBatchOp $ SetAdopted bv bvd]

confirmedVerModifierToBatch
    :: HashMap ApplicationName NumSoftwareVersion
    -> HashSet ApplicationName
    -> [DB.SomeBatchOp]
confirmedVerModifierToBatch (HM.toList -> added) (toList -> deleted) =
    addOps ++ delOps
  where
    addOps = map (DB.SomeBatchOp . ConfirmVersion . uncurry SoftwareVersion) added
    delOps = map (DB.SomeBatchOp . DelConfirmedVersion) deleted

confirmedPropModifierToBatch
    :: HashMap SoftwareVersion ConfirmedProposalState
    -> HashSet SoftwareVersion
    -> [DB.SomeBatchOp]
confirmedPropModifierToBatch (toList -> confAdded) (toList -> confDeleted) =
    confAddOps ++ confDelOps
  where
    confAddOps = map (DB.SomeBatchOp . AddConfirmedProposal) confAdded
    confDelOps = map (DB.SomeBatchOp . DelConfirmedProposal) confDeleted

upModifierToBatch :: HashMap UpId ProposalState
                  -> HashMap ApplicationName UpId
                  -> [DB.SomeBatchOp]
upModifierToBatch (toList -> added) (HM.toList -> deleted) = addOps ++ delOps
  where
    addOps = map (DB.SomeBatchOp . PutProposal) added
    delOps = map (DB.SomeBatchOp . uncurry (flip DeleteProposal)) deleted<|MERGE_RESOLUTION|>--- conflicted
+++ resolved
@@ -21,22 +21,12 @@
 import           Pos.Context          (WithNodeContext)
 import qualified Pos.DB               as DB
 import           Pos.DB.GState        (UpdateOp (..))
-<<<<<<< HEAD
 import           Pos.Ssc.Class        (SscHelpersClass)
-import           Pos.Types            (ApplicationName, Block, BlockSignature (..),
-                                       BlockVersion, NumSoftwareVersion,
-                                       SoftwareVersion (..), addressHash, blockSize,
-                                       blockSlot, epochIndexL, gbBody, gbHeader,
-                                       gbhConsensus, gbhExtra, headerHash,
-                                       mbUpdatePayload, mcdLeaderKey, mcdSignature,
-=======
-import           Pos.Ssc.Class        (Ssc)
 import           Pos.Types            (ApplicationName, Block, BlockVersion,
                                        NumSoftwareVersion, SoftwareVersion (..),
                                        addressHash, blockSize, blockSlot, epochIndexL,
                                        gbBody, gbHeader, gbhConsensus, gbhExtra,
                                        headerHash, mbUpdatePayload, mcdLeaderKey,
->>>>>>> 04917d1c
                                        mehBlockVersion)
 import           Pos.Update.Core      (BlockVersionData, UpId)
 import           Pos.Update.Error     (USError (USInternalError))
