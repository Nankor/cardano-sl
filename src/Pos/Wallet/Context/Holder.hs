--- conflicted
+++ resolved
@@ -76,18 +76,12 @@
 instance Monad m => WithWalletContext (ContextHolder m) where
     getWalletContext = ContextHolder ask
 
-<<<<<<< HEAD
-instance (Mockable CurrentTime m, Monad m) =>
-=======
-instance (MonadTimed m, Monad m, MonadIO m) =>
->>>>>>> 3baa924d
+instance (Mockable CurrentTime m, MonadIO m) =>
          MonadSlots (ContextHolder m) where
     getSystemStartTime = ContextHolder $ asks wcSystemStart
-
     getCurrentTime = do
         lastMargin <- readNtpMargin
         Timestamp . (+ lastMargin) <$> currentTime
-
     getCurrentSlot = do
         lastSlot <- readNtpLastSlot
         ntpData <- readNtpData
