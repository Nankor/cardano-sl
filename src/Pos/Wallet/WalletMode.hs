{-# LANGUAGE CPP                  #-}
{-# LANGUAGE ConstraintKinds      #-}
{-# LANGUAGE DefaultSignatures    #-}
{-# LANGUAGE FlexibleContexts     #-}
{-# LANGUAGE FlexibleInstances    #-}
{-# LANGUAGE StandaloneDeriving   #-}
{-# LANGUAGE UndecidableInstances #-}

-- | 'WalletMode' constraint. Like `WorkMode`, but for wallet.

module Pos.Wallet.WalletMode
       ( MonadBalances (..)
       , MonadTxHistory (..)
       , TxMode
       , WalletMode
       , WalletRealMode
       , SState
       ) where

import           Control.Monad                 (fail)
import           Control.Monad.Trans           (MonadTrans)
import           Control.TimeWarp.Rpc          (Dialog, Transfer)
import qualified Data.HashMap.Strict           as HM
import qualified Data.Map                      as M
import           Universum

import           Pos.Communication.Types.State (MutSocketState)
import qualified Pos.Context                   as PC
import           Pos.Crypto                    (WithHash, withHash)
import           Pos.DB                        (MonadDB)
import qualified Pos.DB                        as DB
import           Pos.DHT.Model                 (DHTPacking)
import           Pos.DHT.Real                  (KademliaDHT)
import           Pos.Ssc.Extra                 (SscHolder (..), SscLDImpl (..))
import           Pos.Ssc.GodTossing            (SscGodTossing)
import           Pos.Txp.Class                 (MonadTxpLD (..), getUtxoView)
import qualified Pos.Txp.Holder                as Modern
import           Pos.Txp.Logic                 (processTx)
import           Pos.Txp.Types                 (MemPool (..), UtxoView (..))
<<<<<<< HEAD
import           Pos.Types                     (Address, Coin, Tx, Utxo, evalUtxoStateT,
                                                txOutValue)
import           Pos.Types.Utxo.Functions      (filterUtxoByAddr)

import           Pos.Types                     (Address, Coin, IdTxWitness, Tx, Utxo,
                                                evalUtxoStateT, toPair, txOutValue)
=======
#else
import qualified Data.List.NonEmpty            as NE
import           Pos.Ssc.Class                 (SscConstraint)
import qualified Pos.State                     as St
import           Pos.Txp.Listeners             (processTx)
import           Pos.Txp.LocalData             (MonadTxLD (..), _txLocalTxs)
import           Pos.Types                     (execUtxoStateT)
import           Pos.Wallet.Tx.Pure            (getRelatedTxs)
#endif
import           Pos.Types                     (Address, Coin, IdTxWitness, Tx, TxId,
                                                Utxo, evalUtxoStateT, toPair, txOutValue)
>>>>>>> 30e23ed6
import           Pos.Types.Utxo.Functions      (belongsTo, filterUtxoByAddr)
import           Pos.WorkMode                  (MinWorkMode)

import           Pos.Wallet.Context            (ContextHolder, WithWalletContext)
import           Pos.Wallet.KeyStorage         (KeyStorage, MonadKeys)
import           Pos.Wallet.State              (WalletDB)
import qualified Pos.Wallet.State              as WS
import           Pos.Wallet.Tx.Pure            (deriveAddrHistory)

-- | A class which have the methods to get state of address' balance
class Monad m => MonadBalances m where
    getOwnUtxo :: Address -> m Utxo
    getBalance :: Address -> m Coin
    getBalance addr = getOwnUtxo addr >>= return . sum . M.map txOutValue

    default getOwnUtxo :: MonadTrans t => Address -> t m Utxo
    getOwnUtxo = lift . getOwnUtxo

instance MonadBalances m => MonadBalances (ReaderT r m)
instance MonadBalances m => MonadBalances (StateT s m)
instance MonadBalances m => MonadBalances (KademliaDHT m)
instance MonadBalances m => MonadBalances (KeyStorage m)

deriving instance MonadBalances m => MonadBalances (PC.ContextHolder ssc m)
deriving instance MonadBalances m => MonadBalances (SscLDImpl ssc m)
deriving instance MonadBalances m => MonadBalances (SscHolder ssc m)

-- | Instances of 'MonadBalances' for wallet's and node's DBs
instance MonadIO m => MonadBalances (WalletDB m) where
    getOwnUtxo addr = WS.getUtxo >>= return . filterUtxoByAddr addr

instance (MonadDB ssc m, MonadMask m) => MonadBalances (Modern.TxpLDHolder ssc m) where
    getOwnUtxo addr = do
        utxo <- DB.getFilteredUtxo addr
        updates <- getUtxoView
        let toDel = delUtxo updates
            toAdd = HM.filter (`belongsTo` addr) $ addUtxo updates
            utxo' = foldr (M.delete . toPair) utxo toDel
        return $ HM.foldrWithKey (M.insert . toPair) utxo' toAdd

--deriving instance MonadBalances m => MonadBalances (Modern.TxpLDHolder m)

-- | A class which have methods to get transaction history
class Monad m => MonadTxHistory m where
    getTxHistory :: Address -> m [(TxId, Tx, Bool)]
    saveTx :: IdTxWitness -> m ()

    default getTxHistory :: MonadTrans t => Address -> t m [(TxId, Tx, Bool)]
    getTxHistory = lift . getTxHistory

    default saveTx :: MonadTrans t => IdTxWitness -> t m ()
    saveTx = lift . saveTx

instance MonadTxHistory m => MonadTxHistory (ReaderT r m)
instance MonadTxHistory m => MonadTxHistory (StateT s m)
instance MonadTxHistory m => MonadTxHistory (KademliaDHT m)
instance MonadTxHistory m => MonadTxHistory (KeyStorage m)

deriving instance MonadTxHistory m => MonadTxHistory (PC.ContextHolder ssc m)
deriving instance MonadTxHistory m => MonadTxHistory (SscLDImpl ssc m)
deriving instance MonadTxHistory m => MonadTxHistory (SscHolder ssc m)

-- | Instances of 'MonadTxHistory' for wallet's and node's DBs

-- | Get tx history for Address
instance MonadIO m => MonadTxHistory (WalletDB m) where
    getTxHistory addr = do
        chain <- WS.getBestChain
        utxo <- WS.getOldestUtxo
        return $ fromMaybe (fail "deriveAddrHistory: Nothing") $
            flip evalUtxoStateT utxo $
            deriveAddrHistory addr chain
    saveTx _ = pure ()

-- TODO: make a working instance
instance (MonadDB ssc m, MonadThrow m) => MonadTxHistory (Modern.TxpLDHolder ssc m) where
    getTxHistory _ = pure []
    saveTx txw = () <$ processTx txw

--deriving instance MonadTxHistory m => MonadTxHistory (Modern.TxpLDHolder m)

type TxMode ssc m
    = ( MinWorkMode (MutSocketState ssc) m
      , MonadBalances m
      , MonadTxHistory m
      )

type WalletMode ssc m
    = ( TxMode ssc m
      , MonadKeys m
      , WithWalletContext m
      )

---------------------------------------------------------------
-- Implementations of 'WalletMode'
---------------------------------------------------------------
type SState = MutSocketState SscGodTossing

type WalletRealMode = KademliaDHT
                      (KeyStorage
                       (WalletDB
                        (ContextHolder
                         (Dialog DHTPacking (Transfer SState)))))<|MERGE_RESOLUTION|>--- conflicted
+++ resolved
@@ -37,26 +37,11 @@
 import qualified Pos.Txp.Holder                as Modern
 import           Pos.Txp.Logic                 (processTx)
 import           Pos.Txp.Types                 (MemPool (..), UtxoView (..))
-<<<<<<< HEAD
 import           Pos.Types                     (Address, Coin, Tx, Utxo, evalUtxoStateT,
                                                 txOutValue)
-import           Pos.Types.Utxo.Functions      (filterUtxoByAddr)
-
-import           Pos.Types                     (Address, Coin, IdTxWitness, Tx, Utxo,
-                                                evalUtxoStateT, toPair, txOutValue)
-=======
-#else
-import qualified Data.List.NonEmpty            as NE
-import           Pos.Ssc.Class                 (SscConstraint)
-import qualified Pos.State                     as St
-import           Pos.Txp.Listeners             (processTx)
-import           Pos.Txp.LocalData             (MonadTxLD (..), _txLocalTxs)
-import           Pos.Types                     (execUtxoStateT)
-import           Pos.Wallet.Tx.Pure            (getRelatedTxs)
-#endif
 import           Pos.Types                     (Address, Coin, IdTxWitness, Tx, TxId,
                                                 Utxo, evalUtxoStateT, toPair, txOutValue)
->>>>>>> 30e23ed6
+import           Pos.Types.Utxo.Functions      (filterUtxoByAddr)
 import           Pos.Types.Utxo.Functions      (belongsTo, filterUtxoByAddr)
 import           Pos.WorkMode                  (MinWorkMode)
 
