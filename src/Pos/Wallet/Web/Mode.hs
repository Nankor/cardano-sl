--- conflicted
+++ resolved
@@ -37,17 +37,10 @@
 
 import           Pos.Client.Txp.Balances       (MonadBalances (..), getBalanceDefault,
                                                 getOwnUtxosDefault)
-<<<<<<< HEAD
 import           Pos.Client.Txp.History        (MonadTxHistory (..),
                                                 getBlockHistoryDefault,
                                                 getLocalHistoryDefault, saveTxDefault)
-import           Pos.Discovery                 (MonadDiscovery (..), findPeersSum,
-=======
-import           Pos.Client.Txp.History        (MonadTxHistory (..), getTxHistoryDefault,
-                                                saveTxDefault)
-import           Pos.Discovery                 (HasDiscoveryContextSum (..),
-                                                MonadDiscovery (..), findPeersSum,
->>>>>>> 61fc4515
+import           Pos.Discovery                 (MonadDiscovery (..), findPeersSum, HasDiscoveryContextSum (..),
                                                 getPeersSum)
 import           Pos.Reporting                 (HasReportingContext (..))
 import           Pos.Shutdown                  (HasShutdownContext (..))
@@ -222,14 +215,9 @@
     getOwnUtxos = getOwnUtxosDefault
     getBalance = getBalanceDefault
 
-<<<<<<< HEAD
-instance MonadTxHistory WalletWebMode where
-    getBlockHistory = getBlockHistoryDefault
+instance MonadTxHistory WalletSscType WalletWebMode where
+    getBlockHistory = getBlockHistoryDefault @WalletSscType
     getLocalHistory = getLocalHistoryDefault
-=======
-instance MonadTxHistory WalletSscType WalletWebMode where
-    getTxHistory = getTxHistoryDefault @WalletSscType
->>>>>>> 61fc4515
     saveTx = saveTxDefault
 
 instance MonadWalletTracking WalletWebMode where
