--- conflicted
+++ resolved
@@ -83,20 +83,13 @@
     -> Modern.TxpLDWrap ssc
     -> SscState ssc
     -> WalletState
-<<<<<<< HEAD
-    -> (TVar DelegationWrap)
+    -> TVar DelegationWrap
+    -> TVar US.MemState
     -> ConnectionsVar
     -> WebHandler ssc a
     -> Handler a
-convertHandler kctx cp nc modernDBs tlw ssc ws delWrap wsConn handler = liftIO (runOurDialogRaw cp newMutSocketState "wallet-api" .
-=======
-    -> TVar DelegationWrap
-    -> TVar US.MemState
-    -> WebHandler ssc a
-    -> Handler a
-convertHandler kctx cp nc modernDBs tlw ssc ws delWrap usTVar handler = do
+convertHandler kctx cp nc modernDBs tlw ssc ws delWrap usTVar wsConn handler = do
     liftIO (runOurDialogRaw cp newMutSocketState "wallet-api" .
->>>>>>> ef8174cb
             Modern.runDBHolder modernDBs .
             runContextHolder nc .
             runSscHolderRaw ssc .
@@ -119,14 +112,10 @@
     ws <- getWalletWebState
     kctx <- lift . lift $ getKademliaDHTCtx
     tlw <- getTxpLDWrap
-    ssc <- lift . lift . lift . lift . lift $ SscHolder ask
+    ssc <- lift . lift . lift . lift . lift . lift $ SscHolder ask
     delWrap <- askDelegationState
     usTVar <- US.askUSMemState
     nc <- getNodeContext
     modernDB <- Modern.getNodeDBs
-    cp <- lift . lift . lift . lift . lift . lift . lift . lift . lift $ getConnPool
-<<<<<<< HEAD
-    pure $ Nat (convertHandler kctx cp nc modernDB tlw ssc ws delWrap wsConn)
-=======
-    pure $ Nat (convertHandler kctx cp nc modernDB tlw ssc ws delWrap usTVar)
->>>>>>> ef8174cb
+    cp <- lift . lift . lift . lift . lift . lift . lift . lift . lift . lift $ getConnPool
+    pure $ Nat (convertHandler kctx cp nc modernDB tlw ssc ws delWrap usTVar wsConn)