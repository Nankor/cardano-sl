{-# LANGUAGE AllowAmbiguousTypes #-}
{-# LANGUAGE ScopedTypeVariables #-}
{-# LANGUAGE TypeFamilies        #-}

-- To support actual wallet accounts we listen to applications and rollbacks
-- of blocks, extract transactions from block and extract our
-- accounts (such accounts which we can decrypt).
-- We synchronise wallet-db (acidic-state) with node-db
-- and support last seen tip for each walletset.
-- There are severals cases when we must  synchronise wallet-db and node-db:
-- • When we relaunch wallet. Desynchronization can be caused by interruption
--   during blocks application/rollback at the previous launch,
--   then wallet-db can fall behind from node-db (when interruption during rollback)
--   or vice versa (when interruption during application)
--   @syncWSetsWithGStateLock@ implements this functionality.
-- • When a user wants to import a secret key. Then we must rely on
--   Utxo (GStateDB), because blockchain can be large.

module Pos.Wallet.Web.Tracking
<<<<<<< HEAD
       ( CAccModifier (..)
       , sortedInsertions

       , syncWalletsWithGStateLock
       , selectAccountsFromUtxoLock
=======
       ( syncWalletsWithGState
>>>>>>> 5be3f4cc
       , trackingApplyTxs
       , trackingRollbackTxs
       , applyModifierToWallet
       , rollbackModifierFromWallet
       , BlockLockMode
       , MonadWalletTracking (..)

       , getWalletAddrMetasDB
       ) where

import           Universum

import           Control.Lens               (to)
import           Control.Monad.Trans        (MonadTrans)
import           Data.List                  ((!!))
import qualified Data.List.NonEmpty         as NE
<<<<<<< HEAD
import qualified Data.Text.Buildable
import qualified Ether
import           Formatting                 (bprint, build, int, sformat, (%))
=======
import qualified Data.Map                   as M
import qualified Ether
import           Formatting                 (build, sformat, (%))
>>>>>>> 5be3f4cc
import           Mockable                   (MonadMockable, SharedAtomicT)
import           Serokell.Util              (listJson)
import           System.Wlog                (WithLogger, logDebug, logInfo, logWarning)

import           Pos.Block.Core             (Block, BlockHeader, getBlockHeader,
                                             mainBlockTxPayload)
import           Pos.Block.Logic            (withBlkSemaphore_)
import           Pos.Block.Types            (Blund, undoTx)
import           Pos.Constants              (genesisHash)
import           Pos.Context                (BlkSemaphore, genesisUtxoM, GenesisUtxo (..))
import           Pos.Core                   (AddrPkAttrs (..), Address (..),
                                             HasDifficulty (..), HeaderHash, headerHash,
                                             makePubKeyAddress)
import           Pos.Crypto                 (EncryptedSecretKey, HDPassphrase,
                                             WithHash (..), deriveHDPassphrase,
                                             encToPublic, hash, shortHashF,
                                             unpackHDAddressAttr)
import           Pos.Data.Attributes        (Attributes (..))
import qualified Pos.DB.Block               as DB
import           Pos.DB.Class               (MonadRealDB)
import qualified Pos.DB.DB                  as DB
import           Pos.DB.Error               (DBError (DBMalformed))
import           Pos.DB.GState.BlockExtra   (foldlUpWhileM, resolveForwardLink)
import           Pos.Txp.Core               (Tx (..), TxAux (..), TxIn (..),
                                             TxOutAux (..), TxUndo, flattenTxPayload,
                                             getTxDistribution, toaOut, topsortTxs,
                                             txOutAddress)
import           Pos.Txp.MemState.Class     (MonadTxpMem, getLocalTxs)
import           Pos.Txp.Toil               (MonadUtxo (..), MonadUtxoRead (..), ToilT, UtxoModifier, Utxo,
                                             evalToilTEmpty, runDBTxp, runUtxoReaderT)
import           Pos.Util.Chrono            (getNewestFirst)
import qualified Pos.Util.Modifier          as MM
import           Pos.Util.Modifier          (MapModifier)
import           Pos.Util.Util              (maybeThrow)

import           Pos.Wallet.SscType         (WalletSscType)
import           Pos.Wallet.Web.ClientTypes (AccountId (..), Addr, CId,
                                             CWAddressMeta (..), Wal,
                                             addressToCId, aiWId, encToCId,
                                             isTxLocalAddress)
import           Pos.Wallet.Web.State       (AddressLookupMode (..),
                                             CustomAddressType (..), WalletWebDB,
                                             WebWalletModeDB)
import qualified Pos.Wallet.Web.State       as WS

-- VoidModifier describes a difference between two states.
-- It's (set of added k, set of deleted k) essentially.
type VoidModifier a = MapModifier a ()

data IndexedMapModifier a = IndexedMapModifier
    { immModifier :: MM.MapModifier a Int
    , immCounter  :: Int
    }

sortedInsertions :: IndexedMapModifier a -> [a]
sortedInsertions = map fst . sortWith snd . MM.insertions . immModifier

indexedDeletions :: IndexedMapModifier a -> [a]
indexedDeletions = MM.deletions . immModifier

instance (Eq a, Hashable a) => Monoid (IndexedMapModifier a) where
    mempty = IndexedMapModifier mempty 0
    IndexedMapModifier m1 c1 `mappend` IndexedMapModifier m2 c2 =
        IndexedMapModifier (m1 <> fmap (+ c1) m2) (c1 + c2)

data CAccModifier = CAccModifier
    { camAddresses :: !(IndexedMapModifier CWAddressMeta)
    , camUsed      :: !(VoidModifier (CId Addr, HeaderHash))
    , camChange    :: !(VoidModifier (CId Addr, HeaderHash))
    , camUtxo      :: !UtxoModifier
    }

instance Monoid CAccModifier where
    mempty = CAccModifier mempty mempty mempty mempty
    (CAccModifier a b c d) `mappend` (CAccModifier a1 b1 c1 d1) =
        CAccModifier (a <> a1) (b <> b1) (c <> c1) (d <> d1)

instance Buildable CAccModifier where
    build CAccModifier{..} =
        bprint
            (  "added accounts: "%listJson
            %", deleted accounts: "%listJson
            %", used address: "%listJson
            %", change address: "%listJson)
        (sortedInsertions camAddresses)
        (indexedDeletions camAddresses)
        (map (fst . fst) $ MM.insertions camUsed)
        (map (fst . fst) $ MM.insertions camChange)

type BlockLockMode ssc m =
    ( WithLogger m
    , Ether.MonadReader' BlkSemaphore m
    , MonadRealDB m
    , DB.MonadBlockDB ssc m
    , MonadMask m
    )

class Monad m => MonadWalletTracking m where
    syncWalletOnImport :: EncryptedSecretKey -> m ()
    txMempoolToModifier :: EncryptedSecretKey -> m CAccModifier

instance {-# OVERLAPPABLE #-}
    ( MonadWalletTracking m, Monad m, MonadTrans t, Monad (t m)
    , SharedAtomicT m ~ SharedAtomicT (t m) ) =>
        MonadWalletTracking (t m)
  where
    syncWalletOnImport = lift . syncWalletOnImport
    txMempoolToModifier = lift . txMempoolToModifier

instance ( BlockLockMode WalletSscType m
         , MonadMockable m
         , MonadTxpMem ext m
         , Ether.MonadReader' GenesisUtxo m)
         => MonadWalletTracking (WalletWebDB m) where
    syncWalletOnImport = syncWalletsWithGState @WalletSscType . one
    txMempoolToModifier encSK = do
        let wHash (i, TxAux {..}) = WithHash taTx i
        let wId = encToCId encSK
        txs <- getLocalTxs
        allAddresses <- getWalletAddrMetasDB Ever wId
        case topsortTxs wHash txs of
            Nothing -> mempty <$ logWarning "txMempoolToModifier: couldn't topsort mempool txs"
            Just (map snd -> ordered) ->
                runDBTxp $
                evalToilTEmpty $
                -- Hash doesn't matter
                trackingApplyTxs encSK allAddresses (zip ordered (repeat genesisHash))

----------------------------------------------------------------------------
-- Logic
----------------------------------------------------------------------------

-- Iterate over blocks (using forward links) and actualize our accounts.
syncWalletsWithGState
    :: forall ssc m . (
      WebWalletModeDB m,
      BlockLockMode ssc m,
      Ether.MonadReader' GenesisUtxo m)
    => [EncryptedSecretKey]
    -> m ()
syncWalletsWithGState encSKs = withBlkSemaphore_ $ \tip ->
    tip <$ mapM_ (syncWalletWithGStateUnsafe @ssc) encSKs

----------------------------------------------------------------------------
-- Unsafe operations. Core logic.
----------------------------------------------------------------------------
-- These operation aren't atomic and don't take the block lock.

-- BE CAREFUL! This function iterates over blockchain, the blockcahin can be large.
syncWalletWithGStateUnsafe
    :: forall ssc m .
    ( WebWalletModeDB m
    , MonadRealDB m
    , DB.MonadBlockDB ssc m
    , Ether.MonadReader' GenesisUtxo m
    , WithLogger m)
    => EncryptedSecretKey
    -> m ()
syncWalletWithGStateUnsafe encSK = do
    tipHeader <- DB.getTipHeader @(Block ssc)
    let wAddr = encToCId encSK
    whenJustM (WS.getWalletSyncTip wAddr) $ \wTip ->
        if | wTip == genesisHash && headerHash tipHeader == genesisHash ->
               logDebug $ sformat ("Wallet "%build%" at genesis state, synced") wAddr
           | otherwise -> sync wAddr wTip tipHeader
  where
    sync :: CId Wal -> HeaderHash -> BlockHeader ssc -> m ()
<<<<<<< HEAD
    sync wAddr wTip tipHeader = DB.blkGetHeader wTip >>= \case
        Nothing ->
            logWarning $
                sformat ("Couldn't get block header of wallet "%build
                         %" by last synced hh: "%build) wAddr wTip
        Just wHeader -> do
            mapModifier <- compareHeaders wAddr wHeader tipHeader
            applyModifierToWallet wAddr (headerHash tipHeader) mapModifier
            logDebug $ sformat ("Wallet "%build%" has been synced with tip "
                                %shortHashF%", "%build)
                       wAddr wTip mapModifier

    compareHeaders :: CId Wal -> BlockHeader ssc -> BlockHeader ssc -> m CAccModifier
    compareHeaders wAddr wHeader tipHeader = do
=======
    sync wAddr wTip tipHeader = do
        startFrom <-
            if wTip == genesisHash then
                resolveForwardLink wTip >>=
                maybe (error "Unexpected state: wTip doesn't have forward link") pure
            else pure wTip

        DB.blkGetHeader startFrom >>= \case
            Nothing ->
                logWarning $
                    sformat ("Couldn't get block header of wallet "%build
                            %" by last synced hh: "%build) wAddr wTip
            Just wHeader -> do
                genesisUtxo <- genesisUtxoM
                mapModifier@CAccModifier{..} <- computeAccModifier genesisUtxo wAddr wHeader tipHeader
                when (wTip == genesisHash) $ do
                    let encInfo = getEncInfo encSK
                    let ownGenesisUtxo =
                            M.fromList $
                            map fst $
                            selectOwnAccounts encInfo (txOutAddress . toaOut . snd) (M.toList genesisUtxo)
                    WS.getWalletUtxo >>= WS.setWalletUtxo . (ownGenesisUtxo <>)
                applyModifierToWallet wAddr (headerHash tipHeader) mapModifier
                logDebug $ sformat ("Wallet "%build
                                %" has been synced with tip "%shortHashF
                                %", added addresses: "%listJson
                                %", deleted addresses: "%listJson
                                %", used addresses: "%listJson
                                %", change addresses: "%listJson)
                        wAddr wTip
                        (map fst $ MM.insertions camAddresses)
                        (MM.deletions camAddresses)
                        (map (fst . fst) $ MM.insertions camUsed)
                        (map (fst . fst) $ MM.insertions camChange)

    computeAccModifier :: Utxo -> CId Wal -> BlockHeader ssc -> BlockHeader ssc -> m CAccModifier
    computeAccModifier genUtxo wAddr wHeader tipHeader = do
>>>>>>> 5be3f4cc
        allAddresses <- getWalletAddrMetasDB Ever wAddr
        logDebug $
            sformat ("Wallet "%build%" header: "%build%", current tip header: "%build)
                    wAddr wHeader tipHeader
        if | diff tipHeader > diff wHeader -> runDBTxp $ evalGenesisToil genUtxo $ do
            -- If walletset syncTip before the current tip,
            -- then it loads wallets starting with @wHeader@.
            -- Sync tip can be before the current tip
            -- when we call @syncWalletSetWithTip@ at the first time
            -- or if the application was interrupted during rollback.
            -- We don't load blocks explicitly, because blockain can be long.
                maybe (pure mempty)
                      (\wNextHeader -> foldlUpWhileM (applyBlock allAddresses) wNextHeader constTrue mappendR mempty)
                      =<< resolveForwardLink wHeader
           | diff tipHeader < diff wHeader -> do
            -- This rollback can occur
            -- if the application was interrupted during blocks application.
                blunds <- getNewestFirst <$>
                            DB.loadBlundsWhile (\b -> getBlockHeader b /= tipHeader) (headerHash wHeader)
                pure $ foldl' (\r b -> r <> rollbackBlock allAddresses b) mempty blunds
           | otherwise -> mempty <$ logInfo (sformat ("Wallet "%build%" is already synced") wAddr)

    constTrue = \_ _ -> True
    mappendR r mm = pure (r <> mm)
    diff = (^. difficultyL)
    gbTxs = either (const []) (^. mainBlockTxPayload . to flattenTxPayload)

    evalGenesisToil genUtxo = flip runUtxoReaderT genUtxo . evalToilTEmpty

    applyBlock :: (WithLogger m1, MonadUtxoRead m1)
               => [CWAddressMeta] -> Blund ssc -> ToilT () m1 CAccModifier
    applyBlock allAddresses (b, _) =
        trackingApplyTxs encSK allAddresses $ zip (gbTxs b) (repeat $ headerHash b)

    rollbackBlock :: [CWAddressMeta] -> Blund ssc -> CAccModifier
    rollbackBlock allAddresses (b, u) =
        trackingRollbackTxs encSK allAddresses (zip3 (gbTxs b) (undoTx u) (repeat $ headerHash b))

-- Process transactions on block application,
-- decrypt our addresses, and add/delete them to/from wallet-db.
-- Addresses are used in TxIn's will be deleted,
-- in TxOut's will be added.
trackingApplyTxs
    :: forall m . MonadUtxo m
    => EncryptedSecretKey    -- ^ Wallet's secret key
    -> [CWAddressMeta]       -- ^ All addresses in wallet
    -> [(TxAux, HeaderHash)] -- ^ Txs of blocks and corresponding header hash
    -> m CAccModifier
trackingApplyTxs (getEncInfo -> encInfo) allAddresses txs =
    foldlM applyTx mempty txs
  where
    snd3 (_, x, _) = x
    toTxInOut txid (idx, out, dist) = (TxIn txid idx, TxOutAux out dist)

    applyTx :: CAccModifier -> (TxAux, HeaderHash) -> m CAccModifier
    applyTx CAccModifier{..} (TxAux {..}, hh) = do
        let hhs = repeat hh
        let tx@(UnsafeTx (NE.toList -> inps) (NE.toList -> outs) _) = taTx
        let !txid = hash tx
        resolvedInputs <- catMaybes <$> mapM (\tin -> fmap (tin, ) <$> utxoGet tin) inps
        let ownInputs = selectOwnAccounts encInfo (txOutAddress . toaOut . snd) resolvedInputs
        let ownOutputs = selectOwnAccounts encInfo (txOutAddress . snd3) $
                         zip3 [0..] outs (NE.toList $ getTxDistribution taDistribution)
        let ownTxIns = map (fst . fst) ownInputs
        let ownTxOuts = map (toTxInOut txid . fst) ownOutputs
        -- Delete and insert only own addresses to avoid large the underlying UtxoModifier.
        mapM_ utxoDel ownTxIns            -- del TxIn's (like in the applyTxToUtxo)
        mapM_ (uncurry utxoPut) ownTxOuts -- add TxIn -> TxOutAux (like in the applyTxToUtxo)
        let usedAddrs = map (cwamId . snd) ownOutputs
        let changeAddrs = evalChange allAddresses (map snd ownInputs) (map snd ownOutputs)
        pure $ CAccModifier
<<<<<<< HEAD
            (deleteAndInsertIMM [] (map snd ownOutputs) camAddresses)
            (deleteAndInsertMM [] (zip usedAddrs  hhs) camUsed)
            (deleteAndInsertMM [] (zip changeAddrs hhs) camChange)
=======
            (deleteAndInsertVM [] (map snd ownOutputs) camAddresses)
            (deleteAndInsertVM [] (zip usedAddrs  hhs) camUsed)
            (deleteAndInsertVM [] (zip changeAddrs hhs) camChange)
            (deleteAndInsertMM ownTxIns ownTxOuts camUtxo)
>>>>>>> 5be3f4cc

-- Process transactions on block rollback.
-- Like @trackingApplyTx@, but vise versa.
trackingRollbackTxs
    :: EncryptedSecretKey -- ^ Wallet's secret key
    -> [CWAddressMeta] -- ^ All adresses
    -> [(TxAux, TxUndo, HeaderHash)] -- ^ Txs of blocks and corresponding header hash
    -> CAccModifier
trackingRollbackTxs (getEncInfo -> encInfo) allAddress txs =
    foldl' rollbackTx mempty txs
  where
    rollbackTx :: CAccModifier -> (TxAux, TxUndo, HeaderHash) -> CAccModifier
    rollbackTx CAccModifier{..} (TxAux {..}, NE.toList -> undoL, hh) = do
        let hhs = repeat hh
        let tx@(UnsafeTx (toList -> inps) (toList -> outs) _) = taTx
        let !txid = hash tx
        let ownInputs = selectOwnAccounts encInfo (txOutAddress . toaOut) $ undoL
        let ownOutputs = map snd . selectOwnAccounts encInfo txOutAddress $ outs
        -- Rollback isn't needed, because we don't use @utxoGet@
        -- (undo contains all required information)
        let l = fromIntegral (length outs) :: Word32
        let ownTxIns = zip inps (map fst ownInputs)
        let ownTxOuts = map (TxIn txid) ([0 .. l - 1] :: [Word32])
        let usedAddrs = map cwamId ownOutputs
        let changeAddrs = evalChange allAddress (map snd ownInputs) ownOutputs
        CAccModifier
<<<<<<< HEAD
            (deleteAndInsertIMM ownOutputs [] camAddresses)
            (deleteAndInsertMM (zip usedAddrs hhs) [] camUsed)
            (deleteAndInsertMM (zip changeAddrs hhs) [] camChange)
=======
            (deleteAndInsertVM ownOutputs [] camAddresses)
            (deleteAndInsertVM (zip usedAddrs hhs) [] camUsed)
            (deleteAndInsertVM (zip changeAddrs hhs) [] camChange)
            (deleteAndInsertMM ownTxOuts ownTxIns camUtxo)
>>>>>>> 5be3f4cc

applyModifierToWallet
    :: WebWalletModeDB m
    => CId Wal
    -> HeaderHash
    -> CAccModifier
    -> m ()
applyModifierToWallet wid newTip CAccModifier{..} = do
    -- TODO maybe do it as one acid-state transaction.
    mapM_ WS.addWAddress (sortedInsertions camAddresses)
    mapM_ (WS.addCustomAddress UsedAddr . fst) (MM.insertions camUsed)
    mapM_ (WS.addCustomAddress ChangeAddr . fst) (MM.insertions camChange)
    WS.getWalletUtxo >>= WS.setWalletUtxo . MM.modifyMap camUtxo
    WS.setWalletSyncTip wid newTip

rollbackModifierFromWallet
    :: WebWalletModeDB m
    => CId Wal
    -> HeaderHash
    -> CAccModifier
    -> m ()
rollbackModifierFromWallet wid newTip CAccModifier{..} = do
    -- TODO maybe do it as one acid-state transaction.
    mapM_ WS.removeWAddress (indexedDeletions camAddresses)
    mapM_ (WS.removeCustomAddress UsedAddr) (MM.deletions camUsed)
    mapM_ (WS.removeCustomAddress ChangeAddr) (MM.deletions camChange)
    WS.getWalletUtxo >>= WS.setWalletUtxo . MM.modifyMap camUtxo
    WS.setWalletSyncTip wid newTip

evalChange
    :: [CWAddressMeta] -- ^ All adresses
    -> [CWAddressMeta] -- ^ Own input addresses of tx
    -> [CWAddressMeta] -- ^ Own outputs addresses of tx
    -> [CId Addr]
evalChange allAddresses (map cwamId -> inputs) (map cwamId -> outputs)
    | null inputs || null outputs = []
    | otherwise = filter (isTxLocalAddress allAddresses (NE.fromList inputs)) outputs

getEncInfo :: EncryptedSecretKey -> (HDPassphrase, CId Wal)
getEncInfo encSK = do
    let pubKey = encToPublic encSK
    let hdPass = deriveHDPassphrase pubKey
    let wCId = addressToCId $ makePubKeyAddress pubKey
    (hdPass, wCId)

selectOwnAccounts
    :: (HDPassphrase, CId Wal)
    -> (a -> Address)
    -> [a]
    -> [(a, CWAddressMeta)]
selectOwnAccounts encInfo getAddr =
    mapMaybe (\a -> (a,) <$> decryptAccount encInfo (getAddr a))

<<<<<<< HEAD
insertIMM
    :: (Eq a, Hashable a)
    => a -> IndexedMapModifier a -> IndexedMapModifier a
insertIMM k IndexedMapModifier {..} =
    IndexedMapModifier
    { immModifier = MM.insert k immCounter immModifier
    , immCounter  = immCounter + 1
    }

deleteIMM
    :: (Eq a, Hashable a)
    => a -> IndexedMapModifier a -> IndexedMapModifier a
deleteIMM k IndexedMapModifier {..} =
    IndexedMapModifier
    { immModifier = MM.delete k immModifier
    , ..
    }

deleteAndInsertMM
    :: (Eq a, Hashable a)
    => [a] -> [a] -> VoidModifier a -> VoidModifier a
deleteAndInsertMM dels ins mapModifier =
    -- Insert CWAddressMeta coressponding to outputs of tx.
    (\mm -> foldl' insertAcc mm ins) $
    -- Delete CWAddressMeta coressponding to inputs of tx.
    foldl' deleteAcc mapModifier dels
  where
    insertAcc :: (Hashable a, Eq a) => VoidModifier a -> a -> VoidModifier a
    insertAcc modifier acc = MM.insert acc () modifier

    deleteAcc :: (Hashable a, Eq a) => VoidModifier a -> a -> VoidModifier a
    deleteAcc modifier acc = MM.delete acc modifier

deleteAndInsertIMM
    :: (Eq a, Hashable a)
    => [a] -> [a] -> IndexedMapModifier a -> IndexedMapModifier a
deleteAndInsertIMM dels ins mapModifier =
    -- Insert CWAddressMeta coressponding to outputs of tx.
    (\mm -> foldl' (flip insertIMM) mm ins) $
    -- Delete CWAddressMeta coressponding to inputs of tx.
    foldl' (flip deleteIMM) mapModifier dels

=======
>>>>>>> 5be3f4cc
decryptAccount :: (HDPassphrase, CId Wal) -> Address -> Maybe CWAddressMeta
decryptAccount (hdPass, wCId) addr@(PubKeyAddress _ (Attributes (AddrPkAttrs (Just hdPayload)) _)) = do
    derPath <- unpackHDAddressAttr hdPass hdPayload
    guard $ length derPath == 2
    pure $ CWAddressMeta wCId (derPath !! 0) (derPath !! 1) (addressToCId addr)
decryptAccount _ _ = Nothing

-- TODO [CSM-237] Move to somewhere (duplicate getWalletsAddrMetas from Methods.hs)
getWalletAddrMetasDB
    :: (WebWalletModeDB m, MonadThrow m)
    => AddressLookupMode -> CId Wal -> m [CWAddressMeta]
getWalletAddrMetasDB lookupMode cWalId = do
    walletAccountIds <- filter ((== cWalId) . aiWId) <$> WS.getWAddressIds
    concatMapM (getAccountAddrsOrThrowDB lookupMode) walletAccountIds
  where
    getAccountAddrsOrThrowDB
        :: (WebWalletModeDB m, MonadThrow m)
        => AddressLookupMode -> AccountId -> m [CWAddressMeta]
    getAccountAddrsOrThrowDB mode accId =
        WS.getAccountWAddresses mode accId >>= maybeThrow (noWallet accId)
    noWallet accId = DBMalformed $
        sformat ("No account with address "%build%" found") accId

deleteAndInsertVM :: (Eq a, Hashable a) => [a] -> [a] -> VoidModifier a -> VoidModifier a
deleteAndInsertVM dels ins mapModifier = deleteAndInsertMM dels (zip ins $ repeat ()) mapModifier

deleteAndInsertMM :: (Eq k, Hashable k) => [k] -> [(k, v)] -> MM.MapModifier k v -> MM.MapModifier k v
deleteAndInsertMM dels ins mapModifier =
    -- Insert CWAddressMeta coressponding to outputs of tx (2)
    (\mm -> foldl' insertAcc mm ins) $
    -- Delete CWAddressMeta coressponding to inputs of tx (1)
    foldl' deleteAcc mapModifier dels
  where
    insertAcc :: (Hashable k, Eq k) => MapModifier k v -> (k, v) -> MapModifier k v
    insertAcc modifier (k, v) = MM.insert k v modifier

    deleteAcc :: (Hashable k, Eq k) => MapModifier k v -> k -> MapModifier k v
    deleteAcc = flip MM.delete

-- Select our accounts from Utxo and put to wallet-db.
-- Used for importing of a secret key.
-- This function DOESN'T synchronize Change and Used addresses.
-- Usages of this function will be removed soon,
-- but it won't be removed, because frontenders
-- can change logic of Used and Change andresses
-- and this function will be useful again
-- syncAddressesWithUtxo
--     :: forall ssc m . (WebWalletModeDB m, BlockLockMode ssc m)
--     => [EncryptedSecretKey]
--     -> m [CWAddressMeta]
-- syncAddressesWithUtxo encSKs =
--     withBlkSemaphore $ \tip -> (, tip) <$> syncAddressesWithUtxoUnsafe @ssc tip encSKs

-- BE CAREFUL! This function iterates over Utxo,
-- the Utxo can be large (but not such large as the blockchain)
-- syncAddressesWithUtxoUnsafe
--     :: forall ssc m .
--     ( WebWalletModeDB m
--     , MonadRealDB m
--     , DB.MonadBlockDB ssc m
--     , WithLogger m)
--     => HeaderHash
--     -> [EncryptedSecretKey]
--     -> m [CWAddressMeta]
-- syncAddressesWithUtxoUnsafe tip encSKs = do
--     let (hdPass, wAddr) = unzip $ map getEncInfo encSKs
--     logDebug $ sformat ("Sync addresses with Utxo: tip "%build%" for "%listJson) tip wAddr
--     addresses <- discoverHDAddresses hdPass
--     let allAddresses = concatMap createWAddresses $ zip wAddr addresses
--     mapM_ addMetaInfo allAddresses
--     logDebug (sformat ("After syncing with Utxo addresses was added: "%listJson) allAddresses)
--     pure allAddresses
--   where
--     createWAddresses :: (CId Wal, [(Address, [Word32])]) -> [CWAddressMeta]
--     createWAddresses (wAddr, addresses) = do
--         let (ads, paths) = unzip addresses
--         mapMaybe createWAddress $ zip3 (repeat wAddr) ads paths

--     createWAddress :: (CId Wal, Address, [Word32]) -> Maybe CWAddressMeta
--     createWAddress (wAddr, addr, derPath) = do
--         guard $ length derPath == 2
--         pure $ CWAddressMeta wAddr (derPath !! 0) (derPath !! 1) (addressToCId addr)

--     addMetaInfo :: CWAddressMeta -> m ()
--     addMetaInfo cwMeta = do
--         let accId = addrMetaToAccount cwMeta
--             accMeta = CAccountMeta
--                       { caName = sformat ("Account #"%int) $ aiIndex accId
--                       }
--         WS.createAccount accId accMeta
--         WS.addWAddress cwMeta<|MERGE_RESOLUTION|>--- conflicted
+++ resolved
@@ -17,15 +17,10 @@
 --   Utxo (GStateDB), because blockchain can be large.
 
 module Pos.Wallet.Web.Tracking
-<<<<<<< HEAD
        ( CAccModifier (..)
        , sortedInsertions
 
-       , syncWalletsWithGStateLock
-       , selectAccountsFromUtxoLock
-=======
-       ( syncWalletsWithGState
->>>>>>> 5be3f4cc
+       , syncWalletsWithGState
        , trackingApplyTxs
        , trackingRollbackTxs
        , applyModifierToWallet
@@ -42,15 +37,10 @@
 import           Control.Monad.Trans        (MonadTrans)
 import           Data.List                  ((!!))
 import qualified Data.List.NonEmpty         as NE
-<<<<<<< HEAD
 import qualified Data.Text.Buildable
 import qualified Ether
-import           Formatting                 (bprint, build, int, sformat, (%))
-=======
 import qualified Data.Map                   as M
-import qualified Ether
-import           Formatting                 (build, sformat, (%))
->>>>>>> 5be3f4cc
+import           Formatting                 (bprint, build, sformat, (%))
 import           Mockable                   (MonadMockable, SharedAtomicT)
 import           Serokell.Util              (listJson)
 import           System.Wlog                (WithLogger, logDebug, logInfo, logWarning)
@@ -218,22 +208,6 @@
            | otherwise -> sync wAddr wTip tipHeader
   where
     sync :: CId Wal -> HeaderHash -> BlockHeader ssc -> m ()
-<<<<<<< HEAD
-    sync wAddr wTip tipHeader = DB.blkGetHeader wTip >>= \case
-        Nothing ->
-            logWarning $
-                sformat ("Couldn't get block header of wallet "%build
-                         %" by last synced hh: "%build) wAddr wTip
-        Just wHeader -> do
-            mapModifier <- compareHeaders wAddr wHeader tipHeader
-            applyModifierToWallet wAddr (headerHash tipHeader) mapModifier
-            logDebug $ sformat ("Wallet "%build%" has been synced with tip "
-                                %shortHashF%", "%build)
-                       wAddr wTip mapModifier
-
-    compareHeaders :: CId Wal -> BlockHeader ssc -> BlockHeader ssc -> m CAccModifier
-    compareHeaders wAddr wHeader tipHeader = do
-=======
     sync wAddr wTip tipHeader = do
         startFrom <-
             if wTip == genesisHash then
@@ -257,21 +231,12 @@
                             selectOwnAccounts encInfo (txOutAddress . toaOut . snd) (M.toList genesisUtxo)
                     WS.getWalletUtxo >>= WS.setWalletUtxo . (ownGenesisUtxo <>)
                 applyModifierToWallet wAddr (headerHash tipHeader) mapModifier
-                logDebug $ sformat ("Wallet "%build
-                                %" has been synced with tip "%shortHashF
-                                %", added addresses: "%listJson
-                                %", deleted addresses: "%listJson
-                                %", used addresses: "%listJson
-                                %", change addresses: "%listJson)
-                        wAddr wTip
-                        (map fst $ MM.insertions camAddresses)
-                        (MM.deletions camAddresses)
-                        (map (fst . fst) $ MM.insertions camUsed)
-                        (map (fst . fst) $ MM.insertions camChange)
+                logDebug $ sformat ("Wallet "%build%" has been synced with tip "
+                                    %shortHashF%", "%build)
+                        wAddr wTip mapModifier
 
     computeAccModifier :: Utxo -> CId Wal -> BlockHeader ssc -> BlockHeader ssc -> m CAccModifier
     computeAccModifier genUtxo wAddr wHeader tipHeader = do
->>>>>>> 5be3f4cc
         allAddresses <- getWalletAddrMetasDB Ever wAddr
         logDebug $
             sformat ("Wallet "%build%" header: "%build%", current tip header: "%build)
@@ -343,16 +308,10 @@
         let usedAddrs = map (cwamId . snd) ownOutputs
         let changeAddrs = evalChange allAddresses (map snd ownInputs) (map snd ownOutputs)
         pure $ CAccModifier
-<<<<<<< HEAD
             (deleteAndInsertIMM [] (map snd ownOutputs) camAddresses)
-            (deleteAndInsertMM [] (zip usedAddrs  hhs) camUsed)
-            (deleteAndInsertMM [] (zip changeAddrs hhs) camChange)
-=======
-            (deleteAndInsertVM [] (map snd ownOutputs) camAddresses)
             (deleteAndInsertVM [] (zip usedAddrs  hhs) camUsed)
             (deleteAndInsertVM [] (zip changeAddrs hhs) camChange)
             (deleteAndInsertMM ownTxIns ownTxOuts camUtxo)
->>>>>>> 5be3f4cc
 
 -- Process transactions on block rollback.
 -- Like @trackingApplyTx@, but vise versa.
@@ -379,16 +338,10 @@
         let usedAddrs = map cwamId ownOutputs
         let changeAddrs = evalChange allAddress (map snd ownInputs) ownOutputs
         CAccModifier
-<<<<<<< HEAD
             (deleteAndInsertIMM ownOutputs [] camAddresses)
-            (deleteAndInsertMM (zip usedAddrs hhs) [] camUsed)
-            (deleteAndInsertMM (zip changeAddrs hhs) [] camChange)
-=======
-            (deleteAndInsertVM ownOutputs [] camAddresses)
             (deleteAndInsertVM (zip usedAddrs hhs) [] camUsed)
             (deleteAndInsertVM (zip changeAddrs hhs) [] camChange)
             (deleteAndInsertMM ownTxOuts ownTxIns camUtxo)
->>>>>>> 5be3f4cc
 
 applyModifierToWallet
     :: WebWalletModeDB m
@@ -442,7 +395,6 @@
 selectOwnAccounts encInfo getAddr =
     mapMaybe (\a -> (a,) <$> decryptAccount encInfo (getAddr a))
 
-<<<<<<< HEAD
 insertIMM
     :: (Eq a, Hashable a)
     => a -> IndexedMapModifier a -> IndexedMapModifier a
@@ -461,21 +413,6 @@
     , ..
     }
 
-deleteAndInsertMM
-    :: (Eq a, Hashable a)
-    => [a] -> [a] -> VoidModifier a -> VoidModifier a
-deleteAndInsertMM dels ins mapModifier =
-    -- Insert CWAddressMeta coressponding to outputs of tx.
-    (\mm -> foldl' insertAcc mm ins) $
-    -- Delete CWAddressMeta coressponding to inputs of tx.
-    foldl' deleteAcc mapModifier dels
-  where
-    insertAcc :: (Hashable a, Eq a) => VoidModifier a -> a -> VoidModifier a
-    insertAcc modifier acc = MM.insert acc () modifier
-
-    deleteAcc :: (Hashable a, Eq a) => VoidModifier a -> a -> VoidModifier a
-    deleteAcc modifier acc = MM.delete acc modifier
-
 deleteAndInsertIMM
     :: (Eq a, Hashable a)
     => [a] -> [a] -> IndexedMapModifier a -> IndexedMapModifier a
@@ -485,8 +422,22 @@
     -- Delete CWAddressMeta coressponding to inputs of tx.
     foldl' (flip deleteIMM) mapModifier dels
 
-=======
->>>>>>> 5be3f4cc
+deleteAndInsertVM :: (Eq a, Hashable a) => [a] -> [a] -> VoidModifier a -> VoidModifier a
+deleteAndInsertVM dels ins mapModifier = deleteAndInsertMM dels (zip ins $ repeat ()) mapModifier
+
+deleteAndInsertMM :: (Eq k, Hashable k) => [k] -> [(k, v)] -> MM.MapModifier k v -> MM.MapModifier k v
+deleteAndInsertMM dels ins mapModifier =
+    -- Insert CWAddressMeta coressponding to outputs of tx (2)
+    (\mm -> foldl' insertAcc mm ins) $
+    -- Delete CWAddressMeta coressponding to inputs of tx (1)
+    foldl' deleteAcc mapModifier dels
+  where
+    insertAcc :: (Hashable k, Eq k) => MapModifier k v -> (k, v) -> MapModifier k v
+    insertAcc modifier (k, v) = MM.insert k v modifier
+
+    deleteAcc :: (Hashable k, Eq k) => MapModifier k v -> k -> MapModifier k v
+    deleteAcc = flip MM.delete
+
 decryptAccount :: (HDPassphrase, CId Wal) -> Address -> Maybe CWAddressMeta
 decryptAccount (hdPass, wCId) addr@(PubKeyAddress _ (Attributes (AddrPkAttrs (Just hdPayload)) _)) = do
     derPath <- unpackHDAddressAttr hdPass hdPayload
@@ -509,22 +460,6 @@
         WS.getAccountWAddresses mode accId >>= maybeThrow (noWallet accId)
     noWallet accId = DBMalformed $
         sformat ("No account with address "%build%" found") accId
-
-deleteAndInsertVM :: (Eq a, Hashable a) => [a] -> [a] -> VoidModifier a -> VoidModifier a
-deleteAndInsertVM dels ins mapModifier = deleteAndInsertMM dels (zip ins $ repeat ()) mapModifier
-
-deleteAndInsertMM :: (Eq k, Hashable k) => [k] -> [(k, v)] -> MM.MapModifier k v -> MM.MapModifier k v
-deleteAndInsertMM dels ins mapModifier =
-    -- Insert CWAddressMeta coressponding to outputs of tx (2)
-    (\mm -> foldl' insertAcc mm ins) $
-    -- Delete CWAddressMeta coressponding to inputs of tx (1)
-    foldl' deleteAcc mapModifier dels
-  where
-    insertAcc :: (Hashable k, Eq k) => MapModifier k v -> (k, v) -> MapModifier k v
-    insertAcc modifier (k, v) = MM.insert k v modifier
-
-    deleteAcc :: (Hashable k, Eq k) => MapModifier k v -> k -> MapModifier k v
-    deleteAcc = flip MM.delete
 
 -- Select our accounts from Utxo and put to wallet-db.
 -- Used for importing of a secret key.
