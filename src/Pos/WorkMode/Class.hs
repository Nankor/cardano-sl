{-# LANGUAGE CPP           #-}
{-# LANGUAGE TypeOperators #-}

{-| 'WorkMode' constraint. It is widely used in almost every our code.
    Simple alias for bunch of useful constraints. This module also
    contains new monads to extend functional capabilities inside do-block.
-}

module Pos.WorkMode.Class
    ( WorkMode
    , MinWorkMode
    , TxpExtra_TMP
    ) where

import           Universum

import           Control.Monad.Catch         (MonadMask)
import qualified Ether
import           Mockable                    (MonadMockable)
import           System.Wlog                 (WithLogger)

import           Pos.Block.BListener         (MonadBListener)
import           Pos.Communication.PeerState (WithPeerState)
import           Pos.Communication.Relay     (MonadRelayMem)
import           Pos.Context                 (BlkSemaphore, MonadBlockRetrievalQueue,
                                              MonadLastKnownHeader, MonadProgressHeader,
                                              MonadRecoveryHeader, MonadSscContext,
                                              NodeParams, StartTime, TxpGlobalSettings)
import           Pos.DB.Class                (MonadDB, MonadDBCore)
<<<<<<< HEAD
import           Pos.DB.Limits               (MonadDBLimits)
=======
import           Pos.DB.DB                   ()
>>>>>>> 5e91f0ce
import           Pos.Delegation.Class        (MonadDelegation)
import           Pos.Discovery.Class         (MonadDiscovery)
import           Pos.Lrc.Context             (LrcContext)
#ifdef WITH_EXPLORER
import           Pos.Explorer.Txp.Toil       (ExplorerExtra)
#endif
import           Pos.Reporting               (MonadReportingMem)
import           Pos.Shutdown                (MonadShutdownMem)
import           Pos.Slotting.Class          (MonadSlots)
import           Pos.Ssc.Class.Helpers       (SscHelpersClass (..))
import           Pos.Ssc.Class.LocalData     (SscLocalDataClass)
import           Pos.Ssc.Class.Storage       (SscGStateClass)
import           Pos.Ssc.Extra               (MonadSscMem)
import           Pos.Statistics.MonadStats   (MonadStats)
import           Pos.Txp.MemState            (MonadTxpMem)
import           Pos.Update.Context          (UpdateContext)
import           Pos.Update.Params           (UpdateParams)
import           Pos.Util.JsonLog            (MonadJL)

-- Something extremely unpleasant.
-- TODO: get rid of it after CSL-777 is done.
#ifdef WITH_EXPLORER
type TxpExtra_TMP = ExplorerExtra
#else
type TxpExtra_TMP = ()
#endif

-- | Bunch of constraints to perform work for real world distributed system.
type WorkMode ssc m
    = ( MinWorkMode m
      , MonadMask m
      , MonadSlots m
      , MonadDB m
      , MonadDBCore m
<<<<<<< HEAD
      , MonadDBLimits m
=======
>>>>>>> 5e91f0ce
      , MonadTxpMem TxpExtra_TMP m
      , MonadRelayMem m
      , MonadDelegation m
      , MonadSscMem ssc m
      , MonadReportingMem m
      , SscGStateClass ssc
      , SscLocalDataClass ssc
      , SscHelpersClass ssc
      , MonadBlockRetrievalQueue ssc m
      , MonadRecoveryHeader ssc m
      , MonadProgressHeader ssc m
      , MonadLastKnownHeader ssc m
      , Ether.MonadReader' StartTime m
      , Ether.MonadReader' BlkSemaphore m
      , Ether.MonadReader' LrcContext m
      , Ether.MonadReader' UpdateContext m
      , Ether.MonadReader' NodeParams m
      , Ether.MonadReader' UpdateParams m
      , Ether.MonadReader' TxpGlobalSettings m
      , MonadSscContext ssc m
      , MonadStats m
      , MonadJL m
      , WithPeerState m
      , MonadShutdownMem m
      , MonadBListener m
      , MonadDiscovery m
      )

-- | More relaxed version of 'WorkMode'.
type MinWorkMode m
    = ( WithLogger m
      , MonadMockable m
      , MonadIO m
      , WithPeerState m
      )<|MERGE_RESOLUTION|>--- conflicted
+++ resolved
@@ -27,11 +27,6 @@
                                               MonadRecoveryHeader, MonadSscContext,
                                               NodeParams, StartTime, TxpGlobalSettings)
 import           Pos.DB.Class                (MonadDB, MonadDBCore)
-<<<<<<< HEAD
-import           Pos.DB.Limits               (MonadDBLimits)
-=======
-import           Pos.DB.DB                   ()
->>>>>>> 5e91f0ce
 import           Pos.Delegation.Class        (MonadDelegation)
 import           Pos.Discovery.Class         (MonadDiscovery)
 import           Pos.Lrc.Context             (LrcContext)
@@ -66,10 +61,6 @@
       , MonadSlots m
       , MonadDB m
       , MonadDBCore m
-<<<<<<< HEAD
-      , MonadDBLimits m
-=======
->>>>>>> 5e91f0ce
       , MonadTxpMem TxpExtra_TMP m
       , MonadRelayMem m
       , MonadDelegation m
