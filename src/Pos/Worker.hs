--- conflicted
+++ resolved
@@ -40,12 +40,9 @@
     , blkWorkers
     , untag sscWorkers
     , untag securityWorkers
-<<<<<<< HEAD
     , [ntpWorker]
-=======
     , [lrcOnNewSlotWorker]
     , usWorkers
->>>>>>> a2887634
     ]
 
 onNewSlotWorker :: WorkMode ssc m => m ()
