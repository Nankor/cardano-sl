--- conflicted
+++ resolved
@@ -9,51 +9,33 @@
        ( main
        ) where
 
-import           Universum           hiding (over)
+import           Universum                  hiding (over)
 
-import           Control.Lens        (views)
-import           Data.Maybe          (fromJust)
-import           Ether.Internal      (HasLens (..))
-import           Formatting          (sformat, shown, (%))
-import           Mockable            (Production, currentTime, runProduction)
-import           System.Wlog         (logInfo)
+import           Control.Lens               (views)
+import           Data.Maybe                 (fromJust)
+import           Ether.Internal             (HasLens (..))
+import           Formatting                 (sformat, shown, (%))
+import           Mockable                   (Production, currentTime, runProduction)
+import           System.Wlog                (logInfo)
 
-import           Pos.Binary          ()
-import qualified Pos.CLI             as CLI
-<<<<<<< HEAD
-import           Pos.Communication   (ActionSpec (..), OutSpecs, WorkerSpec, worker)
-import           Pos.Constants       (isDevelopment)
-import           Pos.Context         (HasNodeContext)
-import           Pos.Core            (HasCoreConstants, Timestamp (..), giveStaticConsts)
-=======
-import           Pos.Communication   (OutSpecs, WorkerSpec, worker)
-import           Pos.Core.Types      (Timestamp (..))
->>>>>>> 444e1e61
-import           Pos.Launcher        (NodeParams (..), runNodeReal)
-import           Pos.Security        (SecurityWorkersClass)
-import           Pos.Shutdown        (triggerShutdown)
-import           Pos.Ssc.Class       (SscConstraint, SscParams)
-import           Pos.Ssc.GodTossing  (SscGodTossing)
-import           Pos.Ssc.NistBeacon  (SscNistBeacon)
-import           Pos.Ssc.SscAlgo     (SscAlgo (..))
-import           Pos.Update.Context  (UpdateContext, ucUpdateSemaphore)
-import           Pos.Util.UserSecret (usVss)
-<<<<<<< HEAD
-import           Pos.WorkMode        (RealMode, WorkMode)
-#ifdef WITH_WEB
-import           Pos.Web             (serveWebGT)
-#ifdef WITH_WALLET
-import           Pos.Wallet.Web      (WalletWebMode, runWalletNodeReal,
-                                      walletServeWebFull, walletServerOuts)
-#endif
-#endif
-=======
-import           Pos.WorkMode        (RealMode)
->>>>>>> 444e1e61
+import           Pos.Binary                 ()
+import qualified Pos.CLI                    as CLI
+import           Pos.Communication          (OutSpecs, WorkerSpec, worker)
+import           Pos.Core                   (Timestamp (..), giveStaticConsts)
+import           Pos.Launcher               (NodeParams (..), runNodeReal)
+import           Pos.Security               (SecurityWorkersClass)
+import           Pos.Shutdown               (triggerShutdown)
+import           Pos.Ssc.Class              (SscConstraint, SscParams)
+import           Pos.Ssc.GodTossing         (SscGodTossing)
+import           Pos.Ssc.NistBeacon         (SscNistBeacon)
+import           Pos.Ssc.SscAlgo            (SscAlgo (..))
+import           Pos.Update.Context         (UpdateContext, ucUpdateSemaphore)
+import           Pos.Util.UserSecret        (usVss)
+import           Pos.WorkMode               (RealMode)
 
 import           Pos.Client.CLI.NodeOptions (SimpleNodeArgs (..), getSimpleNodeOptions)
-import           Pos.Client.CLI.Params (getSimpleNodeParams, gtSscParams)
-import           Pos.Client.CLI.Util (printFlags)
+import           Pos.Client.CLI.Params      (getSimpleNodeParams, gtSscParams)
+import           Pos.Client.CLI.Util        (printFlags)
 
 actionWithoutWallet ::
        forall ssc. (SscConstraint ssc, SecurityWorkersClass ssc)
@@ -74,79 +56,8 @@
     void $ takeMVar =<< views (lensOf @UpdateContext) ucUpdateSemaphore
     triggerShutdown
 
-<<<<<<< HEAD
-----------------------------------------------------------------------------
--- With wallet
-----------------------------------------------------------------------------
-
-#ifdef WITH_WALLET
-
-actionWithWallet :: SscParams SscGodTossing -> NodeParams -> Args -> Production ()
-actionWithWallet sscParams nodeParams args@Args {..} =
-    runWalletNodeReal walletDbPath walletRebuildDb sscParams nodeParams plugins
-  where
-    convPlugins = (, mempty) . map (\act -> ActionSpec $ \__vI __sA -> act)
-    plugins :: HasCoreConstants => ([WorkerSpec WalletWebMode], OutSpecs)
-    plugins = convPlugins (pluginsGT args) <> walletProd args
-
-walletProd :: HasCoreConstants => Args -> ([WorkerSpec WalletWebMode], OutSpecs)
-walletProd Args {..} = first pure $ worker walletServerOuts $ \sendActions ->
-    walletServeWebFull
-        sendActions
-        walletDebug
-        walletPort
-        (Just walletTLSParams)
-
-#else
-
-actionWithWallet :: panic
-actionWithWallet = error "actionWithWallet"
-
-#endif
-
-#ifdef WITH_WEB
-pluginsGT ::
-    ( WorkMode SscGodTossing ctx m
-    , HasNodeContext SscGodTossing ctx
-    ) => Args -> [m ()]
-pluginsGT Args {..}
-    | enableWeb = [serveWebGT webPort (Just walletTLSParams)]
-    | otherwise = []
-#endif
-
-----------------------------------------------------------------------------
--- Utilities
-----------------------------------------------------------------------------
-
-printFlags :: IO ()
-printFlags = do
-    if isDevelopment
-        then putText "[Attention] We are in DEV mode"
-        else putText "[Attention] We are in PRODUCTION mode"
-#ifdef WITH_WEB
-    putText "[Attention] Software is built with web part"
-#endif
-#ifdef WITH_WALLET
-    putText "[Attention] Software is built with wallet part"
-#endif
-    inAssertMode $ putText "Asserts are ON"
-
-----------------------------------------------------------------------------
--- Main action
-----------------------------------------------------------------------------
-
-main :: IO ()
-main = do
-    args <- getNodeOptions
-    printFlags
-    runProduction (action args)
-
-action :: Args -> Production ()
-action args@Args {..} = do
-=======
 action :: SimpleNodeArgs -> Production ()
 action args@SimpleNodeArgs {..} = do
->>>>>>> 444e1e61
     systemStart <- CLI.getNodeSystemStart $ CLI.sysStart commonArgs
     logInfo $ sformat ("System start time is " % shown) systemStart
     t <- currentTime
@@ -160,28 +71,15 @@
 
     let sscParams :: Either (SscParams SscNistBeacon) (SscParams SscGodTossing)
         sscParams = bool (Left ()) (Right gtParams) (CLI.sscAlgo commonArgs == GodTossingAlgo)
-<<<<<<< HEAD
-#if defined(WITH_WALLET) && defined(WITH_WEB)
-    let userWantsWallet = enableWallet
-#else
-    let userWantsWallet = False
-#endif
-    case (userWantsWallet, sscParams) of
-        (False, Left par)  -> actionWithoutWallet @SscNistBeacon par currentParams
-        (False, Right par) ->
+    case (sscParams) of
+        (Left par)  -> actionWithoutWallet @SscNistBeacon par currentParams
+        (Right par) ->
             -- TODO: What the heck?!
             -- @actionWithoutWallet@ requires HasCoreConstants, why?
             giveStaticConsts (actionWithoutWallet @SscGodTossing par currentParams)
-        (True, Left _)     -> logError "Wallet does not support NIST beacon!"
-        (True, Right par)  -> actionWithWallet par currentParams args
-=======
-    case (sscParams) of
-        (Left par)  -> actionWithoutWallet @SscNistBeacon par currentParams
-        (Right par) -> actionWithoutWallet @SscGodTossing par currentParams
 
 main :: IO ()
 main = do
     args <- getSimpleNodeOptions
     printFlags
-    runProduction (action args)
->>>>>>> 444e1e61
+    runProduction (action args)