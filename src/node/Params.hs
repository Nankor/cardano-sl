--- conflicted
+++ resolved
@@ -120,7 +120,9 @@
             , spAttackTargets = maliciousEmulationTargets
             }
         , npUseNTP = not noNTP
-<<<<<<< HEAD
+        , npEnableMetrics = enableMetrics
+        , npEkgParams = ekgParams
+        , npStatsdParams = statsdParams
         , ..
         }
 
@@ -143,10 +145,4 @@
         kademliaParams <- getKademliaParams args
         return
             NetworkParams
-            {npDiscovery = Right kademliaParams, npTcpAddr = tcpAddr}
-=======
-        , npEnableMetrics = enableMetrics
-        , npEkgParams = ekgParams
-        , npStatsdParams = statsdParams
-        }
->>>>>>> b3fe5e64
+            {npDiscovery = Right kademliaParams, npTcpAddr = tcpAddr}