--- conflicted
+++ resolved
@@ -177,29 +177,17 @@
         Right cmd -> evalCmd sa cmd
 
 initialize :: WalletMode ssc m => WalletOptions -> m [DHTNode]
-initialize WalletOptions{..} = do
-<<<<<<< HEAD
+initialize WalletOptions {..} = do
     putText "Discovering peers"
-    let getPeersUntilSome = do
-            peers <- discoverPeers
-            if null peers then getPeersUntilSome else pure peers
-=======
-    -- Wait some time to ensure blockchain is fetched
-    unless (woInitialPause == 0) $ do
-        putText $ sformat ("Started node. Waiting for "%int%" slots...") woInitialPause
-        slotDuration <- getSlotDuration
-        delay (fromIntegral woInitialPause * slotDuration)
->>>>>>> 9700db65
     getPeersUntilSome
   where
     getPeersUntilSome = do
-        putText "Discovering peers"
         peers <- discoverPeers
         if null peers
-        then do
-            putText "Discovering again, nothing found"
-            getPeersUntilSome
-        else pure peers
+            then do
+                putText "Discovering again, nothing found"
+                getPeersUntilSome
+            else pure peers
 
 runWalletRepl :: WalletMode ssc m => WalletOptions -> Worker' m
 runWalletRepl wo sa = do
