resolver: lts-11.13

flags:
  ether:
    disable-tup-instances: true

extra-package-dbs: []

# util -> networking → binary →  crypto → core → db → [lrc, infra]
#              → [ssc, txp, update, delegation] → block → lib → ...
# Then we have two branches:
# ... → client → generator → [auxx, explorer, wallet] → wallet-new
# ... → [node, tools]
packages:
- util
- util/test
- networking
- binary
- binary/test
- crypto
- crypto/test
- core
- core/test
- db
- lrc
- lrc/test
- infra
- infra/test
- ssc
- txp
- txp/test
- update
- delegation
- delegation/test
- block
- block/test
- block/bench
- lib
- generator
- client
- auxx
- explorer
- node
- tools
- wallet
- wallet-new # The new (unreleased) version of the wallet
- node-ipc

- location:
    git: https://github.com/well-typed/cborg
    # Has support for canonical cbor
    commit: 3d274c14ca3077c3a081ba7ad57c5182da65c8c1
  subdirs:
  - cborg
  extra-dep: true
- location:
    git: https://github.com/serokell/time-units.git
    commit: 6c3747c1ac794f952de996dd7ba8a2f6d63bf132
  extra-dep: true
- location:
    git: https://github.com/serokell/kademlia.git
    commit: 7120bb4d28e708acd52dfd61d3dca7914fac7d7f # master
  extra-dep: true
- location:
    git: https://github.com/avieth/plutus-prototype
    commit: d094be301195fcd8ab864d793f114970426a4478
  extra-dep: true
- location:
    git: https://github.com/thoughtpolice/hs-ed25519
    # We're waiting on next release
    commit: da4247b5b3420120e20451e6a252e2a2ca15b43c
  extra-dep: true
- location:
    git: https://github.com/input-output-hk/cardano-report-server.git
    commit: 81eea7361a75923f9402fcb7840fb36722dbf88e # master 0.4.10
  extra-dep: true
# These three are needed for cardano-sl-networking
- location:
    git: https://github.com/serokell/network-transport-tcp
    commit: 3d56652123bd296dc759cd31947eb2a17924e68a # csl-0.6.0
  extra-dep: true
- location:
    git: https://github.com/serokell/network-transport
    commit: 018a50b9042c2115c3ec9c9fd5ca5f28737dd29c
  extra-dep: true
- location:
      git: https://github.com/avieth/network-transport-inmemory
      commit: 5d8ff2b07b9df35cf61329a3d975e2c8cf95c12a
  extra-dep: true
- location:
    git: https://github.com/input-output-hk/cardano-crypto
    commit: 287cc575fafe86af9d24af9d012c47f9d3f04da0
  extra-dep: true

# Required for explorer.
# We forked it because it has some unacceptable version bounds. We didn't
# add any features nor fix any bugs.
- location:
    git: https://github.com/input-output-hk/engine.io.git
    commit: d3c55f51bb81cee7d0d551de930ce65fe7d76756
  extra-dep: true
  subdirs:
    - socket-io
    - engine-io
    - engine-io-wai

- location:
    git: https://github.com/well-typed/canonical-json.git
    commit: 2d261bb971bada1893753b503452d9e6e217bc4a
  extra-dep: true

- location:
    git: https://github.com/input-output-hk/rocksdb-haskell-ng.git
    commit: 49f501a082d745f3b880677220a29cafaa181452
  extra-dep: true

# Because log-warper mainline depends on a lifted-async which depends upon a
# buggy async
- location:
    git: https://github.com/input-output-hk/log-warper.git
    commit: fa925f9dadf239b38e2ffcc35f9d241a9fcb7d55
  extra-dep: true

# Because it includes a bunch of safecopy instances that we currently rely upon.
# Also the 'Serokell.AcidState.ExtendedState' thing.
- location:
    git: https://github.com/serokell/acid-state.git
    commit: 1049699df411c9584523ba7424cba1f3f82ac419
  extra-dep: true

- location:
    git: https://github.com/input-output-hk/haskell-hedgehog.git
    commit: 2c9e51804e8217dff89f5c32cbe0d79ce20bc508
    subdirs:
      - hedgehog
  extra-dep: true

- location:
    git: https://github.com/avieth/servant-quickcheck.git
    commit: e4e879abca99d0d56015765859fb37af59a81dbb
  extra-dep: true

nix:
  shell-file: shell.nix

extra-deps:

# Very important! First release with a fix of 'race' and 'cancel'.
#   https://github.com/simonmar/async/issues/59
#   https://github.com/simonmar/async/issues/81
# It has yet to appear in an LTS.
- async-2.2.1
# There are 2 asyncs -_-
- lifted-async-0.10.0.1
# Stackage has hinotify-0.3.9 which requires async < 2.2
# This older version requires no async.
- hinotify-0.3.8.1

# Serokell stuff
- universum-1.1.0
- serokell-util-0.8.0
# Because serokell-util
- formatting-6.2.5

# Following 9 are not on stackage.
- pvss-0.2.0
- base58-bytestring-0.1.0
- pipes-interleave-1.1.2
- systemd-1.1.2
- tabl-1.0.3
- loc-0.1.3.2
- lens-sop-0.2.0.2
- json-sop-0.2.0.3
- lzma-clib-5.2.2
# TBD why not directory from LTS?
- directory-1.3.1.1
# https://github.com/commercialhaskell/stack/issues/3151
- happy-1.19.5
# https://github.com/commercialhaskell/stack/issues/3151
- entropy-0.3.7
# ekg-statsd version without the unnecessary diffing optimisation
- ekg-statsd-0.2.2.0
# https://github.com/fpco/lts-haskell/issues/70
# Also, graphviz latest needs ghl >=5.4 && <5.6, but stackage has 5.6
- fgl-5.5.3.1
# Good bug fixes in here.
- criterion-1.4.0.0
# Gauge _and_ criterion? Ok, whatever.
- gauge-0.2.1
<<<<<<< HEAD
- statistics-0.14.0.2
- validation-0.6.1
- swagger2-2.2.1
- dns-3.0.2
=======

- katip-0.5.5.1
# Servant stuff not found on stackage
- servant-multipart-0.11.1
# Because of servant-quickcheck
# It defines serverSatisfiesMgr, but requires a newer hspec.
- hspec-2.5.1
- hspec-core-2.5.1
- hspec-discover-2.5.1

# Graphics stuff not found on stackage.
- Chart-diagrams-1.8.2
- graphviz-2999.19.0.0
- diagrams-core-1.4.0.1
# diagrams-core implies lens < 4.16
- lens-4.15.4
# lens-4.15.4 implies free < 5
- free-4.12.4
- diagrams-lib-1.4.2
- diagrams-postscript-1.4
- diagrams-svg-1.4.1.1
- diagrams-solve-0.1.1
- SVGFonts-1.6.0.3
- dual-tree-0.2.1
- pretty-show-1.6.16
- cryptonite-0.25

# Support for wallet's Txmeta tracking
- sqlite-simple-errors-0.6.1.0
>>>>>>> 2f6fcbc5

# This is for CI to pass --fast to all dependencies
apply-ghc-options: everything

# If you find it too restrictive, you can use `scripts/build/cardano-sl.sh' script
ghc-options:
  cardano-sl-auxx:        -Werror -fwarn-redundant-constraints
  cardano-sl-block:       -Werror -fwarn-redundant-constraints
  cardano-sl-block-test:  -Werror -fwarn-redundant-constraints
  cardano-sl-block-bench: -Werror -fwarn-redundant-constraints
  cardano-sl-client:      -Werror -fwarn-redundant-constraints
  cardano-sl-core:        -Werror -fwarn-redundant-constraints
  cardano-sl-db:          -Werror -fwarn-redundant-constraints
  cardano-sl-delegation:  -Werror -fwarn-redundant-constraints
  cardano-sl-explorer:    -Werror -fwarn-redundant-constraints
  cardano-sl-generator:   -Werror -fwarn-redundant-constraints
  cardano-sl-infra:       -Werror -fwarn-redundant-constraints
  cardano-sl-lrc-test:    -Werror -fwarn-redundant-constraints
  cardano-sl-lrc:         -Werror -fwarn-redundant-constraints
  cardano-sl-node:        -Werror -fwarn-redundant-constraints
  cardano-sl-ssc:         -Werror -fwarn-redundant-constraints
  cardano-sl-tools:       -Werror -fwarn-redundant-constraints
  cardano-sl-txp:         -Werror -fwarn-redundant-constraints
  cardano-sl-update:      -Werror -fwarn-redundant-constraints
  cardano-sl-util:        -Werror -fwarn-redundant-constraints
  cardano-sl-wallet-new:  -Werror -fwarn-redundant-constraints
  cardano-sl-wallet:      -Werror -fwarn-redundant-constraints
  cardano-sl:             -Werror -fwarn-redundant-constraints

# The 'swagger2' has a broken Haddock with GHC 8.0. We can remove this flag
# when we have upgraded to GHC >= 8.2
build:
  haddock-hyperlink-source: false<|MERGE_RESOLUTION|>--- conflicted
+++ resolved
@@ -187,12 +187,6 @@
 - criterion-1.4.0.0
 # Gauge _and_ criterion? Ok, whatever.
 - gauge-0.2.1
-<<<<<<< HEAD
-- statistics-0.14.0.2
-- validation-0.6.1
-- swagger2-2.2.1
-- dns-3.0.2
-=======
 
 - katip-0.5.5.1
 # Servant stuff not found on stackage
@@ -222,7 +216,6 @@
 
 # Support for wallet's Txmeta tracking
 - sqlite-simple-errors-0.6.1.0
->>>>>>> 2f6fcbc5
 
 # This is for CI to pass --fast to all dependencies
 apply-ghc-options: everything
