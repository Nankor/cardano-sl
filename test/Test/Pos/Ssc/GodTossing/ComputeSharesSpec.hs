--- conflicted
+++ resolved
@@ -4,34 +4,19 @@
        ( spec
        ) where
 
-<<<<<<< HEAD
-import           Test.Hspec              (Expectation, Spec, describe, shouldBe)
-import           Test.Hspec.QuickCheck   (prop)
-import           Universum
-
-import           Control.Monad.Except    (runExcept)
-import qualified Data.HashMap.Strict     as HM
-import           Data.Reflection         (Reifies (..))
-import           Pos.Constants           (genesisMpcThd)
-import           Pos.Types.Address       (StakeholderId)
-import           Pos.Types.Coin          (coinPortionToDouble, mkCoin, sumCoins)
-import           Pos.Types.Core          (CoinPortion, coinPortionDenominator,
-                                          getCoinPortion)
-import           Pos.Lrc                 (InvalidRichmenStake (..), RichmenStake,
-                                          ValidRichmenStake (..))
-import qualified Pos.Ssc.GodTossing      as T
-=======
-import           Test.Hspec            (Spec, describe)
+import           Control.Monad.Except  (runExcept)
+import qualified Data.HashMap.Strict   as HM
+import           Data.Reflection       (Reifies (..))
+import           Test.Hspec            (Expectation, Spec, describe, shouldBe)
 import           Test.Hspec.QuickCheck (prop)
 import           Universum
 
-import           Control.Monad.Except  (runExcept)
-import qualified Data.HashMap.Strict   as HM (elems, keys)
-import           Pos.Core.Types        (mkCoin)
-import           Pos.Lrc               (RichmenStake)
+import           Pos.Constants         (genesisMpcThd)
+import           Pos.Core              (CoinPortion, mkCoin)
+import           Pos.Core.Coin         (coinPortionToDouble, sumCoins)
+import           Pos.Lrc               (InvalidRichmenStake (..), RichmenStake,
+                                        ValidRichmenStake (..))
 import qualified Pos.Ssc.GodTossing    as T
-import           Test.QuickCheck       (Property, (==>))
->>>>>>> 78cb9558
 
 spec :: Spec
 spec = describe "computeSharesDistr" $ do
@@ -78,7 +63,7 @@
         mpcThreshold = coinPortionToDouble genesisMpcThd
         minStake = mkCoin . ceiling $ (fromIntegral totalCoins) * mpcThreshold
     in case outputStakeholder of
-        Left _ -> False
+        Left _  -> False
         Right _ -> all (\x -> x >= minStake && x > (mkCoin 0)) richmen
 
 totalStakeIsZero :: ValidRichmenStake GenesisMpcThd -> Bool
