--- conflicted
+++ resolved
@@ -119,12 +119,6 @@
 -- | Executable can be node, wallet or updater
 data Executable = EWallet | ENode | EUpdater
 
-<<<<<<< HEAD
-data LauncherArgs = LauncherArgs
-    { configPath  :: !FilePath
-    , daedalusDir :: !(Maybe FilePath)
-    }
-=======
 -- | This datatype holds values for either node or wallet
 --   Node/wallet path, args, log path
 data NodeData = NodeData
@@ -140,11 +134,10 @@
     , udArchivePath :: Maybe FilePath
     }
 
-optionsParser :: Parser LauncherOptions
-optionsParser = do
-    let textOption :: IsString a => Mod OptionFields String -> Parser a
-        textOption = fmap fromString . strOption
->>>>>>> a5ec08df
+data LauncherArgs = LauncherArgs
+    { configPath  :: !FilePath
+    , daedalusDir :: !(Maybe FilePath)
+    }
 
 data LauncherConfigParseError = LauncherConfigParseError !FilePath !(Y.ParseException)
     deriving (Show)
