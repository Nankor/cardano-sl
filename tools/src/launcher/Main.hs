--- conflicted
+++ resolved
@@ -76,14 +76,11 @@
 import           Pos.Update (installerHash)
 import           Pos.Update.DB.Misc (affirmUpdateInstalled)
 import           Pos.Util (HasLens (..), directory, logException, postfixLFields)
-<<<<<<< HEAD
-import           Pos.Util.CompileInfo (HasCompileInfo, compileInfo, retrieveCompileTimeInfo,
-                                       withCompileInfo)
+
+import           Pos.Util.CompileInfo (HasCompileInfo, compileInfo, withCompileInfo)
 import qualified Pos.Util.Log as Log
 import qualified Pos.Util.LoggerConfig (lcBasePath)
-=======
-import           Pos.Util.CompileInfo (HasCompileInfo, compileInfo, withCompileInfo)
->>>>>>> f71d71be
+
 
 import           Launcher.Environment (substituteEnvVarsValue)
 import           Launcher.Logging (reportErrorDefault)
