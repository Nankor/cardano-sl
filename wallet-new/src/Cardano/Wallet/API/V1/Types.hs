--- conflicted
+++ resolved
@@ -731,15 +731,10 @@
 instance ToSchema NewAccount where
   declareNamedSchema =
     genericSchemaDroppingPrefix "nacc" (\(--^) props -> props
-<<<<<<< HEAD
       & ("spendingPassword" --^ "Optional spending password to unlock funds.")
       & ("name"             --^ "Account's name.")
     )
 
-=======
-      & ("spendingPassword" --^ "Optional spending password to unlock funds")
-      & ("name"             --^ "Account's name")
-    )
 
 deriveSafeBuildable ''NewAccount
 instance BuildableSafeGen NewAccount where
@@ -749,32 +744,6 @@
         %" }")
         naccSpendingPassword
         naccName
-
-
--- | Summary about single address.
-data WalletAddress = WalletAddress
-  { addrId            :: !(V1 Core.Address)
-  , addrBalance       :: !(V1 Core.Coin)
-  , addrUsed          :: !Bool
-  , addrChangeAddress :: !Bool
-  } deriving (Show, Eq, Generic)
-
-deriveJSON Serokell.defaultOptions ''WalletAddress
-
-instance ToSchema WalletAddress where
-  declareNamedSchema =
-    genericSchemaDroppingPrefix "addr" (\(--^) props -> props
-      & ("id"            --^ "Actual address")
-      & ("balance"       --^ "Associated balance, in ADA")
-      & ("used"          --^ "True if this address has been used")
-      & ("changeAddress" --^ "True if this address stores change from a previous transaction")
-    )
-
-instance Arbitrary WalletAddress where
-  arbitrary = WalletAddress <$> arbitrary
-                            <*> arbitrary
-                            <*> arbitrary
-                            <*> arbitrary
 
 deriveSafeBuildable ''WalletAddress
 instance BuildableSafeGen WalletAddress where
@@ -791,7 +760,6 @@
 
 
 -- | Create a new Address
->>>>>>> a70b7c52
 data NewAddress = NewAddress
   { newaddrSpendingPassword :: !(Maybe SpendingPassword)
   , newaddrAccountIndex     :: !AccountIndex
@@ -921,14 +889,8 @@
 instance ToSchema PaymentSource where
   declareNamedSchema =
     genericSchemaDroppingPrefix "ps" (\(--^) props -> props
-<<<<<<< HEAD
       & ("walletId"     --^ "Target wallet identifier to reach.")
       & ("accountIndex" --^ "Corresponding account's index on the wallet.")
-=======
-
-      & ("walletId"     --^ "Target wallet identifier to reach")
-      & ("accountIndex" --^ "Corresponding account's index on the wallet")
->>>>>>> a70b7c52
     )
 
 instance Arbitrary PaymentSource where
@@ -1086,7 +1048,6 @@
             & type_ .~ SwaggerString
             & enum_ ?~ ["outgoing", "incoming"]
 
-<<<<<<< HEAD
 -- | This is an information-less variant of 'PtxCondition'.
 data TransactionStatus
     = Applying
@@ -1155,13 +1116,11 @@
 
 instance Arbitrary TransactionStatus where
     arbitrary = elements allTransactionStatuses
-=======
+
 deriveSafeBuildable ''TransactionDirection
 instance BuildableSafeGen TransactionDirection where
     buildSafeGen _ IncomingTransaction = "incoming"
     buildSafeGen _ OutgoingTransaction = "outgoing"
-
->>>>>>> a70b7c52
 
 -- | A 'Wallet''s 'Transaction'.
 data Transaction = Transaction
